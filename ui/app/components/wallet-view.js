--- conflicted
+++ resolved
@@ -140,14 +140,9 @@
 
     h(Tooltip, {
       position: 'bottom',
-      title: this.state.hasCopied ? 'Copied!' : 'Copy to clipboard',
+      title: this.state.hasCopied ? t('copiedExclamation') : t('copyToClipboard'),
       wrapperClassName: 'wallet-view__tooltip',
     }, [
-<<<<<<< HEAD
-      this.state.hasCopied && t('copiedClipboard'),
-      !this.state.hasCopied && `${selectedAddress.slice(0, 4)}...${selectedAddress.slice(-4)}`,
-      h('i.fa.fa-clipboard', { style: { marginLeft: '8px' } }),
-=======
       h('button.wallet-view__address', {
         className: classnames({
           'wallet-view__address__pressed': this.state.copyToClipboardPressed,
@@ -167,7 +162,6 @@
         `${selectedAddress.slice(0, 4)}...${selectedAddress.slice(-4)}`,
         h('i.fa.fa-clipboard', { style: { marginLeft: '8px' } }),
       ]),
->>>>>>> 9762a730
     ]),
 
     this.renderWalletBalance(),
