--- conflicted
+++ resolved
@@ -338,20 +338,14 @@
           ]),
 
           h('section.flex-row.flex-center.confirm-screen-row.confirm-screen-total-box ', [
-<<<<<<< HEAD
             h('div', {
               className: classnames({
                 'confirm-screen-section-column--with-error': errors['insufficientFunds'],
                 'confirm-screen-section-column': !errors['insufficientFunds'],
               }),
             }, [
-              h('span.confirm-screen-label', [ t('total') + ' ' ]),
-              h('div.confirm-screen-total-box__subtitle', [ t('amountPlusGas') ]),
-=======
-            h('div.confirm-screen-section-column', [
               h('span.confirm-screen-label', [ this.props.t('total') + ' ' ]),
               h('div.confirm-screen-total-box__subtitle', [ this.props.t('amountPlusGas') ]),
->>>>>>> 871edfe1
             ]),
 
             h('div.confirm-screen-section-column', [
@@ -483,13 +477,9 @@
   if (valid && this.verifyGasParams() && balanceIsSufficient) {
     this.props.sendTransaction(txMeta, event)
   } else if (!balanceIsSufficient) {
-    updateSendErrors({ insufficientFunds: t('insufficientFunds') })
+    updateSendErrors({ insufficientFunds: this.props.t('insufficientFunds') })
   } else {
-<<<<<<< HEAD
-    updateSendErrors({ invalidGasParams: t('invalidGasParams') })
-=======
-    this.props.dispatch(actions.displayWarning(this.props.t('invalidGasParams')))
->>>>>>> 871edfe1
+    updateSendErrors({ invalidGasParams: this.props.t('invalidGasParams') })
     this.setState({ submitting: false })
   }
 }
