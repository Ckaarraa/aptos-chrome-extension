--- conflicted
+++ resolved
@@ -140,20 +140,6 @@
         expect(updateGasLimit).toHaveBeenCalled();
         expect(updateGasLimit).toHaveBeenCalledWith('ffff');
         expect(updateGasPrice).toHaveBeenCalledWith('aaaa');
-<<<<<<< HEAD
-      });
-    });
-
-    describe('updateConfirmTxGasAndCalculate()', () => {
-      it('should dispatch a updateGasAndCalculate action with the correct props', () => {
-        mapDispatchToPropsObject.updateConfirmTxGasAndCalculate('ffff', 'aaaa');
-        expect(dispatchSpy.callCount).toStrictEqual(3);
-        expect(setCustomGasPrice).toHaveBeenCalled();
-        expect(setCustomGasLimit).toHaveBeenCalled();
-        expect(setCustomGasLimit).toHaveBeenCalledWith('0xffff');
-        expect(setCustomGasPrice).toHaveBeenCalledWith('0xaaaa');
-=======
->>>>>>> c3e6514c
       });
     });
   });
