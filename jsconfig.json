{
<<<<<<< HEAD
  "exclude": [
    "*.log",
    "builds",
    "coverage",
    "dist",
    "docs",
    "lavamoat",
    "node:console",
    "node_modules",
    "patches",
    "test-artifacts"
  ]
=======
  "compilerOptions": {
    "target": "ES6",
    "module": "commonjs"
  },
  "include": ["ui/**/*.js", "app/**/*.js", "shared/**/*.js"]
>>>>>>> 2bfc3a09
}<|MERGE_RESOLUTION|>--- conflicted
+++ resolved
@@ -1,22 +1,7 @@
 {
-<<<<<<< HEAD
-  "exclude": [
-    "*.log",
-    "builds",
-    "coverage",
-    "dist",
-    "docs",
-    "lavamoat",
-    "node:console",
-    "node_modules",
-    "patches",
-    "test-artifacts"
-  ]
-=======
   "compilerOptions": {
     "target": "ES6",
     "module": "commonjs"
   },
   "include": ["ui/**/*.js", "app/**/*.js", "shared/**/*.js"]
->>>>>>> 2bfc3a09
 }