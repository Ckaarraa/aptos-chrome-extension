const extend = require('xtend')
const EventEmitter = require('events')
const ObservableStore = require('obs-store')
const createId = require('./random-id')
const ethUtil = require('ethereumjs-util')
const txStateHistoryHelper = require('./tx-state-history-helper')

<<<<<<< HEAD
// STATUS METHODS
  // statuses:
  //    - `'unapproved'` the user has not responded
  //    - `'rejected'` the user has responded no!
  //    - `'approved'` the user has approved the tx
  //    - `'signed'` the tx is signed
  //    - `'submitted'` the tx is sent to a server
  //    - `'confirmed'` the tx has been included in a block.
  //    - `'failed'` the tx failed for some reason, included on tx data.
  //    - `'dropped'` the tx nonce was already used

module.exports = class TransactionStateManger extends EventEmitter {
=======
module.exports = class TransactionStateManager extends EventEmitter {
>>>>>>> f28bbe5b
  constructor ({ initState, txHistoryLimit, getNetwork }) {
    super()

    this.store = new ObservableStore(
      extend({
        transactions: [],
    }, initState))
    this.txHistoryLimit = txHistoryLimit
    this.getNetwork = getNetwork
  }

  generateTxMeta (opts) {
    return extend({
      id: createId(),
      time: (new Date()).getTime(),
      status: 'unapproved',
      metamaskNetworkId: this.getNetwork(),
      loadingDefaults: true,
    }, opts)
  }

  // Returns the number of txs for the current network.
  getTxCount () {
    return this.getTxList().length
  }

  getTxList () {
    const network = this.getNetwork()
    const fullTxList = this.getFullTxList()
    return fullTxList.filter((txMeta) => txMeta.metamaskNetworkId === network)
  }

  getFullTxList () {
    return this.store.getState().transactions
  }

  // Returns the tx list
  getUnapprovedTxList () {
    const txList = this.getTxsByMetaData('status', 'unapproved')
    return txList.reduce((result, tx) => {
      result[tx.id] = tx
      return result
    }, {})
  }

  getPendingTransactions (address) {
    const opts = { status: 'submitted' }
    if (address) opts.from = address
    return this.getFilteredTxList(opts)
  }

  getConfirmedTransactions (address) {
    const opts = { status: 'confirmed' }
    if (address) opts.from = address
    return this.getFilteredTxList(opts)
  }

  addTx (txMeta) {
    this.once(`${txMeta.id}:signed`, function (txId) {
      this.removeAllListeners(`${txMeta.id}:rejected`)
    })
    this.once(`${txMeta.id}:rejected`, function (txId) {
      this.removeAllListeners(`${txMeta.id}:signed`)
    })
    // initialize history
    txMeta.history = []
    // capture initial snapshot of txMeta for history
    const snapshot = txStateHistoryHelper.snapshotFromTxMeta(txMeta)
    txMeta.history.push(snapshot)

    const transactions = this.getFullTxList()
    const txCount = this.getTxCount()
    const txHistoryLimit = this.txHistoryLimit

    // checks if the length of the tx history is
    // longer then desired persistence limit
    // and then if it is removes only confirmed
    // or rejected tx's.
    // not tx's that are pending or unapproved
    if (txCount > txHistoryLimit - 1) {
      const index = transactions.findIndex((metaTx) => metaTx.status === 'confirmed' || metaTx.status === 'rejected')
      transactions.splice(index, 1)
    }
    transactions.push(txMeta)
    this._saveTxList(transactions)
    return txMeta
  }
  // gets tx by Id and returns it
  getTx (txId) {
    const txMeta = this.getTxsByMetaData('id', txId)[0]
    return txMeta
  }

  updateTx (txMeta, note) {
    if (txMeta.txParams) {
      Object.keys(txMeta.txParams).forEach((key) => {
        const value = txMeta.txParams[key]
        if (typeof value !== 'string') console.error(`${key}: ${value} in txParams is not a string`)
        if (!ethUtil.isHexPrefixed(value)) console.error('is not hex prefixed, anything on txParams must be hex prefixed')
      })
    }

    // create txMeta snapshot for history
    const currentState = txStateHistoryHelper.snapshotFromTxMeta(txMeta)
    // recover previous tx state obj
    const previousState = txStateHistoryHelper.replayHistory(txMeta.history)
    // generate history entry and add to history
    const entry = txStateHistoryHelper.generateHistoryEntry(previousState, currentState, note)
    txMeta.history.push(entry)

    // commit txMeta to state
    const txId = txMeta.id
    const txList = this.getFullTxList()
    const index = txList.findIndex(txData => txData.id === txId)
    txList[index] = txMeta
    this._saveTxList(txList)
  }


  // merges txParams obj onto txData.txParams
  // use extend to ensure that all fields are filled
  updateTxParams (txId, txParams) {
    const txMeta = this.getTx(txId)
    txMeta.txParams = extend(txMeta.txParams, txParams)
    this.updateTx(txMeta, `txStateManager#updateTxParams`)
  }

/*
  Takes an object of fields to search for eg:
  let thingsToLookFor = {
    to: '0x0..',
    from: '0x0..',
    status: 'signed',
    err: undefined,
  }
  and returns a list of tx with all
  options matching

  ****************HINT****************
  | `err: undefined` is like looking |
  | for a tx with no err             |
  | so you can also search txs that  |
  | dont have something as well by   |
  | setting the value as undefined   |
  ************************************

  this is for things like filtering a the tx list
  for only tx's from 1 account
  or for filltering for all txs from one account
  and that have been 'confirmed'
  */
  getFilteredTxList (opts, initialList) {
    let filteredTxList = initialList
    Object.keys(opts).forEach((key) => {
      filteredTxList = this.getTxsByMetaData(key, opts[key], filteredTxList)
    })
    return filteredTxList
  }

  getTxsByMetaData (key, value, txList = this.getTxList()) {
    return txList.filter((txMeta) => {
      if (txMeta.txParams[key]) {
        return txMeta.txParams[key] === value
      } else {
        return txMeta[key] === value
      }
    })
  }

  // get::set status

  // should return the status of the tx.
  getTxStatus (txId) {
    const txMeta = this.getTx(txId)
    return txMeta.status
  }

  // should update the status of the tx to 'rejected'.
  setTxStatusRejected (txId) {
    this._setTxStatus(txId, 'rejected')
  }

  // should update the status of the tx to 'unapproved'.
  setTxStatusUnapproved (txId) {
    this._setTxStatus(txId, 'unapproved')
  }
  // should update the status of the tx to 'approved'.
  setTxStatusApproved (txId) {
    this._setTxStatus(txId, 'approved')
  }

  // should update the status of the tx to 'signed'.
  setTxStatusSigned (txId) {
    this._setTxStatus(txId, 'signed')
  }

  // should update the status of the tx to 'submitted'.
  setTxStatusSubmitted (txId) {
    this._setTxStatus(txId, 'submitted')
  }

  // should update the status of the tx to 'confirmed'.
  setTxStatusConfirmed (txId) {
    this._setTxStatus(txId, 'confirmed')
  }

  // should update the status dropped
  setTxStatusDropped (txId) {
    this._setTxStatus(txId, 'dropped')
  }


  setTxStatusFailed (txId, err) {
    const txMeta = this.getTx(txId)
    txMeta.err = {
      message: err.toString(),
      stack: err.stack,
    }
    this.updateTx(txMeta)
    this._setTxStatus(txId, 'failed')
  }

  wipeTransactions (address) {
    // network only tx
    const txs = this.getFullTxList()
    const network = this.getNetwork()

    // Filter out the ones from the current account and network
    const otherAccountTxs = txs.filter((txMeta) => !(txMeta.txParams.from === address && txMeta.metamaskNetworkId === network))

    // Update state
    this._saveTxList(otherAccountTxs)
  }
//
//           PRIVATE METHODS
//

  //  Should find the tx in the tx list and
  //  update it.
  //  should set the status in txData
  //    - `'unapproved'` the user has not responded
  //    - `'rejected'` the user has responded no!
  //    - `'approved'` the user has approved the tx
  //    - `'signed'` the tx is signed
  //    - `'submitted'` the tx is sent to a server
  //    - `'confirmed'` the tx has been included in a block.
  //    - `'failed'` the tx failed for some reason, included on tx data.
  _setTxStatus (txId, status) {
    const txMeta = this.getTx(txId)
    txMeta.status = status
    this.emit(`${txMeta.id}:${status}`, txId)
    this.emit(`tx:status-update`, txId, status)
    if (['submitted', 'rejected', 'failed'].includes(status)) {
      this.emit(`${txMeta.id}:finished`, txMeta)
    }
    this.updateTx(txMeta, `txStateManager: setting status to ${status}`)
    this.emit('update:badge')
  }

  // Saves the new/updated txList.
  // Function is intended only for internal use
  _saveTxList (transactions) {
    this.store.updateState({ transactions })
  }
}<|MERGE_RESOLUTION|>--- conflicted
+++ resolved
@@ -5,7 +5,6 @@
 const ethUtil = require('ethereumjs-util')
 const txStateHistoryHelper = require('./tx-state-history-helper')
 
-<<<<<<< HEAD
 // STATUS METHODS
   // statuses:
   //    - `'unapproved'` the user has not responded
@@ -17,10 +16,7 @@
   //    - `'failed'` the tx failed for some reason, included on tx data.
   //    - `'dropped'` the tx nonce was already used
 
-module.exports = class TransactionStateManger extends EventEmitter {
-=======
 module.exports = class TransactionStateManager extends EventEmitter {
->>>>>>> f28bbe5b
   constructor ({ initState, txHistoryLimit, getNetwork }) {
     super()
 
