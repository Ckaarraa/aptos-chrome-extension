--- conflicted
+++ resolved
@@ -3,7 +3,7 @@
 const createId = require('./random-id')
 const assert = require('assert')
 const sigUtil = require('eth-sig-util')
-<<<<<<< HEAD
+const log = require('loglevel')
 
 /**
  * Represents, and contains data about, an 'eth_signTypedData' type signature request. These are created when a
@@ -24,9 +24,6 @@
  * always have a 'eth_signTypedData' type.
  *
  */
-=======
-const log = require('loglevel')
->>>>>>> 00efcf9e
 
 module.exports = class TypedMessageManager extends EventEmitter {
   /**
