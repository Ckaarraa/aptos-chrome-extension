const extend = require('xtend')
const EthStore = require('eth-store')
const MetaMaskProvider = require('web3-provider-engine/zero.js')
const KeyringController = require('./keyring-controller')
const NoticeController = require('./notice-controller')
const messageManager = require('./lib/message-manager')
const TxManager = require('./transaction-manager')
const HostStore = require('./lib/remote-store.js').HostStore
const Web3 = require('web3')
const ConfigManager = require('./lib/config-manager')
const extension = require('./lib/extension')
const autoFaucet = require('./lib/auto-faucet')
const nodeify = require('./lib/nodeify')

module.exports = class MetamaskController {

  constructor (opts) {
    this.state = { network: 'loading' }
    this.opts = opts
    this.listeners = []
    this.configManager = new ConfigManager(opts)
    this.keyringController = new KeyringController({
      configManager: this.configManager,
      txManager: this.txManager,
      getNetwork: this.getStateNetwork.bind(this),
    })
    // notices
    this.noticeController = new NoticeController({
      configManager: this.configManager,
    })
    this.noticeController.updateNoticesList()
    // to be uncommented when retrieving notices from a remote server.
    // this.noticeController.startPolling()
    this.provider = this.initializeProvider(opts)
    this.ethStore = new EthStore(this.provider)
    this.keyringController.setStore(this.ethStore)
    this.getNetwork()
    this.messageManager = messageManager
    this.txManager = new TxManager({
      txList: this.configManager.getTxList(),
      txHistoryLimit: 40,
      setTxList: this.configManager.setTxList.bind(this.configManager),
      getGasMultiplier: this.configManager.getGasMultiplier.bind(this.configManager),
      getNetwork: this.getStateNetwork.bind(this),
      provider: this.provider,
      blockTracker: this.provider,
    })
    this.publicConfigStore = this.initPublicConfigStore()



    var currentFiat = this.configManager.getCurrentFiat() || 'USD'
    this.configManager.setCurrentFiat(currentFiat)
    this.configManager.updateConversionRate()

    this.checkTOSChange()

    this.scheduleConversionInterval()
  }

  getState () {
    return extend(
      this.state,
      this.ethStore.getState(),
      this.configManager.getConfig(),
      this.keyringController.getState(),
<<<<<<< HEAD
      this.txManager.getState()
=======
      this.noticeController.getState()
>>>>>>> 73cdf0bf
    )
  }

  getApi () {
    const keyringController = this.keyringController
<<<<<<< HEAD
    const txManager = this.txManager
=======
    const noticeController = this.noticeController

>>>>>>> 73cdf0bf
    return {
      getState: (cb) => { cb(null, this.getState()) },
      setRpcTarget: this.setRpcTarget.bind(this),
      setProviderType: this.setProviderType.bind(this),
      useEtherscanProvider: this.useEtherscanProvider.bind(this),
      agreeToDisclaimer: this.agreeToDisclaimer.bind(this),
      resetDisclaimer: this.resetDisclaimer.bind(this),
      setCurrentFiat: this.setCurrentFiat.bind(this),
      setTOSHash: this.setTOSHash.bind(this),
      checkTOSChange: this.checkTOSChange.bind(this),
      setGasMultiplier: this.setGasMultiplier.bind(this),

      // forward directly to keyringController
      createNewVaultAndKeychain: nodeify(keyringController.createNewVaultAndKeychain).bind(keyringController),
      createNewVaultAndRestore: nodeify(keyringController.createNewVaultAndRestore).bind(keyringController),
      placeSeedWords: nodeify(keyringController.placeSeedWords).bind(keyringController),
      clearSeedWordCache: nodeify(keyringController.clearSeedWordCache).bind(keyringController),
      setLocked: nodeify(keyringController.setLocked).bind(keyringController),
      submitPassword: nodeify(keyringController.submitPassword).bind(keyringController),
      addNewKeyring: nodeify(keyringController.addNewKeyring).bind(keyringController),
      addNewAccount: nodeify(keyringController.addNewAccount).bind(keyringController),
      setSelectedAccount: nodeify(keyringController.setSelectedAccount).bind(keyringController),
      saveAccountLabel: nodeify(keyringController.saveAccountLabel).bind(keyringController),
      exportAccount: nodeify(keyringController.exportAccount).bind(keyringController),

      // signing methods
      approveTransaction: txManager.approveTransaction.bind(txManager),
      cancelTransaction: txManager.cancelTransaction.bind(txManager),
      signMessage: keyringController.signMessage.bind(keyringController),
      cancelMessage: keyringController.cancelMessage.bind(keyringController),

      // forward directly to txManager
      getUnapprovedTxList: txManager.getUnapprovedTxList.bind(txManager),
      getFilteredTxList: txManager.getFilteredTxList.bind(txManager),
      // coinbase
      buyEth: this.buyEth.bind(this),
      // shapeshift
      createShapeShiftTx: this.createShapeShiftTx.bind(this),
      // notices
      checkNotices: noticeController.updateNoticesList.bind(noticeController),
      markNoticeRead: noticeController.markNoticeRead.bind(noticeController),
    }
  }

  setupProviderConnection (stream, originDomain) {
    stream.on('data', this.onRpcRequest.bind(this, stream, originDomain))
  }

  onRpcRequest (stream, originDomain, request) {
    // handle rpc request
    this.provider.sendAsync(request, function onPayloadHandled (err, response) {
      logger(err, request, response)
      if (response) {
        try {
          stream.write(response)
        } catch (err) {
          logger(err)
        }
      }
    })

    function logger (err, request, response) {
      if (err) return console.error(err)
      if (!request.isMetamaskInternal) {
        if (global.METAMASK_DEBUG) {
          console.log(`RPC (${originDomain}):`, request, '->', response)
        }
        if (response.error) {
          console.error('Error in RPC response:\n', response.error)
        }
      }
    }
  }

  sendUpdate () {
    this.listeners.forEach((remote) => {
      remote.sendUpdate(this.getState())
    })
  }

  initializeProvider (opts) {
    const keyringController = this.keyringController

    var providerOpts = {
      rpcUrl: this.configManager.getCurrentRpcAddress(),
      // account mgmt
      getAccounts: (cb) => {
        var selectedAccount = this.configManager.getSelectedAccount()
        var result = selectedAccount ? [selectedAccount] : []
        cb(null, result)
      },
      // tx signing
      approveTransaction: this.newUnsignedTransaction.bind(this),
      signTransaction: (...args) => {
        this.setupSigningListners(...args)
        this.txManager.formatTxForSigining(...args)
        this.sendUpdate()
      },

      // msg signing
      approveMessage: this.newUnsignedMessage.bind(this),
      signMessage: (...args) => {
        keyringController.signMessage(...args)
        this.sendUpdate()
      },
    }

    var provider = MetaMaskProvider(providerOpts)
    var web3 = new Web3(provider)
    this.web3 = web3
    keyringController.web3 = web3
    provider.on('block', this.processBlock.bind(this))
    provider.on('error', this.getNetwork.bind(this))

    return provider
  }

  initPublicConfigStore () {
    // get init state
    var initPublicState = extend(
      keyringControllerToPublic(this.keyringController.getState()),
      configToPublic(this.configManager.getConfig())
    )

    var publicConfigStore = new HostStore(initPublicState)

    // subscribe to changes
    this.configManager.subscribe(function (state) {
      storeSetFromObj(publicConfigStore, configToPublic(state))
    })
    this.keyringController.on('update', () => {
      const state = this.keyringController.getState()
      storeSetFromObj(publicConfigStore, keyringControllerToPublic(state))
      this.sendUpdate()
    })

    this.keyringController.on('newAccount', (account) => {
      autoFaucet(account)
    })

    // keyringController substate
    function keyringControllerToPublic (state) {
      return {
        selectedAccount: state.selectedAccount,
      }
    }
    // config substate
    function configToPublic (state) {
      return {
        provider: state.provider,
        selectedAccount: state.selectedAccount,
      }
    }
    // dump obj into store
    function storeSetFromObj (store, obj) {
      Object.keys(obj).forEach(function (key) {
        store.set(key, obj[key])
      })
    }

    return publicConfigStore
  }

  newUnsignedTransaction (txParams, onTxDoneCb) {
    const txManager = this.txManager
    const err = this.enforceTxValidations(txParams)
    if (err) return onTxDoneCb(err)
    txManager.addUnapprovedTransaction(txParams, onTxDoneCb, (err, txData) => {
      if (err) return onTxDoneCb(err)
      this.sendUpdate()
      this.opts.showUnapprovedTx(txParams, txData, onTxDoneCb)
    })
  }

  setupSigningListners (txParams) {
    var txId = txParams.metamaskId
    // apply event listeners for signing and formating events
    this.txManager.once(`${txId}:formated`, this.keyringController.signTransaction.bind(this.keyringController))
    this.keyringController.once(`${txId}:signed`, this.txManager.resolveSignedTransaction.bind(this.txManager))
  }


  enforceTxValidations (txParams) {
    if (('value' in txParams) && txParams.value.indexOf('-') === 0) {
      const msg = `Invalid transaction value of ${txParams.value} not a positive number.`
      return new Error(msg)
    }
  }

  newUnsignedMessage (msgParams, cb) {
    var state = this.keyringController.getState()
    if (!state.isUnlocked) {
      this.keyringController.addUnconfirmedMessage(msgParams, cb)
      this.opts.unlockAccountMessage()
    } else {
      this.addUnconfirmedMessage(msgParams, cb)
      this.sendUpdate()
    }
  }

  addUnconfirmedMessage (msgParams, cb) {
    const keyringController = this.keyringController
    const msgId = keyringController.addUnconfirmedMessage(msgParams, cb)
    this.opts.showUnconfirmedMessage(msgParams, msgId)
  }

  setupPublicConfig (stream) {
    var storeStream = this.publicConfigStore.createStream()
    stream.pipe(storeStream).pipe(stream)
  }

  // Log blocks
  processBlock (block) {
    if (global.METAMASK_DEBUG) {
      console.log(`BLOCK CHANGED: #${block.number.toString('hex')} 0x${block.hash.toString('hex')}`)
    }
    this.verifyNetwork()
  }

  verifyNetwork () {
    // Check network when restoring connectivity:
    if (this.state.network === 'loading') {
      this.getNetwork()
    }
  }

  // config
  //

  setTOSHash (hash) {
    try {
      this.configManager.setTOSHash(hash)
    } catch (err) {
      console.error('Error in setting terms of service hash.')
    }
  }

  checkTOSChange () {
    try {
      const storedHash = this.configManager.getTOSHash() || 0
      if (storedHash !== global.TOS_HASH) {
        this.resetDisclaimer()
        this.setTOSHash(global.TOS_HASH)
      }
    } catch (err) {
      console.error('Error in checking TOS change.')
    }
  }

  // disclaimer

  agreeToDisclaimer (cb) {
    try {
      this.configManager.setConfirmedDisclaimer(true)
      cb()
    } catch (err) {
      cb(err)
    }
  }

  resetDisclaimer () {
    try {
      this.configManager.setConfirmedDisclaimer(false)
    } catch (e) {
      console.error(e)
    }
  }

  setCurrentFiat (fiat, cb) {
    try {
      this.configManager.setCurrentFiat(fiat)
      this.configManager.updateConversionRate()
      this.scheduleConversionInterval()
      const data = {
        conversionRate: this.configManager.getConversionRate(),
        currentFiat: this.configManager.getCurrentFiat(),
        conversionDate: this.configManager.getConversionDate(),
      }
      cb(data)
    } catch (err) {
      cb(null, err)
    }
  }

  scheduleConversionInterval () {
    if (this.conversionInterval) {
      clearInterval(this.conversionInterval)
    }
    this.conversionInterval = setInterval(() => {
      this.configManager.updateConversionRate()
    }, 300000)
  }

  // called from popup
  setRpcTarget (rpcTarget) {
    this.configManager.setRpcTarget(rpcTarget)
    extension.runtime.reload()
    this.getNetwork()
  }

  setProviderType (type) {
    this.configManager.setProviderType(type)
    extension.runtime.reload()
    this.getNetwork()
  }

  useEtherscanProvider () {
    this.configManager.useEtherscanProvider()
    extension.runtime.reload()
  }

  buyEth (address, amount) {
    if (!amount) amount = '5'

    var network = this.state.network
    var url = `https://buy.coinbase.com/?code=9ec56d01-7e81-5017-930c-513daa27bb6a&amount=${amount}&address=${address}&crypto_currency=ETH`

    if (network === '3') {
      url = 'https://faucet.metamask.io/'
    }

    extension.tabs.create({
      url,
    })
  }

  createShapeShiftTx (depositAddress, depositType) {
    this.configManager.createShapeShiftTx(depositAddress, depositType)
  }

  getNetwork (err) {
    if (err) {
      this.state.network = 'loading'
      this.sendUpdate()
    }

    this.web3.version.getNetwork((err, network) => {
      if (err) {
        this.state.network = 'loading'
        return this.sendUpdate()
      }
      if (global.METAMASK_DEBUG) {
        console.log('web3.getNetwork returned ' + network)
      }
      this.state.network = network
      this.sendUpdate()
    })
  }

  setGasMultiplier (gasMultiplier, cb) {
    try {
      this.configManager.setGasMultiplier(gasMultiplier)
      cb()
    } catch (err) {
      cb(err)
    }
  }

  getStateNetwork () {
    return this.state.network
  }
}<|MERGE_RESOLUTION|>--- conflicted
+++ resolved
@@ -64,22 +64,16 @@
       this.ethStore.getState(),
       this.configManager.getConfig(),
       this.keyringController.getState(),
-<<<<<<< HEAD
       this.txManager.getState()
-=======
       this.noticeController.getState()
->>>>>>> 73cdf0bf
     )
   }
 
   getApi () {
     const keyringController = this.keyringController
-<<<<<<< HEAD
     const txManager = this.txManager
-=======
     const noticeController = this.noticeController
 
->>>>>>> 73cdf0bf
     return {
       getState: (cb) => { cb(null, this.getState()) },
       setRpcTarget: this.setRpcTarget.bind(this),
