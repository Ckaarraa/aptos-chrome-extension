import EventEmitter from 'events';
import pump from 'pump';
import { ObservableStore } from '@metamask/obs-store';
import { storeAsStream } from '@metamask/obs-store/dist/asStream';
import { JsonRpcEngine } from 'json-rpc-engine';
import { debounce } from 'lodash';
import createEngineStream from 'json-rpc-middleware-stream/engineStream';
import createFilterMiddleware from 'eth-json-rpc-filters';
import createSubscriptionManager from 'eth-json-rpc-filters/subscriptionManager';
import { providerAsMiddleware } from 'eth-json-rpc-middleware';
import KeyringController from 'eth-keyring-controller';
import { Mutex } from 'await-semaphore';
import { stripHexPrefix } from 'ethereumjs-util';
import log from 'loglevel';
import TrezorKeyring from 'eth-trezor-keyring';
import LedgerBridgeKeyring from '@metamask/eth-ledger-bridge-keyring';
import LatticeKeyring from 'eth-lattice-keyring';
import { MetaMaskKeyring as QRHardwareKeyring } from '@keystonehq/metamask-airgapped-keyring';
import EthQuery from 'eth-query';
import nanoid from 'nanoid';
import { ethErrors } from 'eth-rpc-errors';
import { captureException } from '@sentry/browser';
import {
  AddressBookController,
  ApprovalController,
  ControllerMessenger,
  CurrencyRateController,
  PhishingController,
  NotificationController,
  GasFeeController,
  TokenListController,
  TokensController,
  TokenRatesController,
  CollectiblesController,
  AssetsContractController,
  CollectibleDetectionController,
} from '@metamask/controllers';
import { TRANSACTION_STATUSES } from '../../shared/constants/transaction';
import {
  GAS_API_BASE_URL,
  GAS_DEV_API_BASE_URL,
  SWAPS_CLIENT_ID,
} from '../../shared/constants/swaps';
import { MAINNET_CHAIN_ID } from '../../shared/constants/network';
import {
  DEVICE_NAMES,
  KEYRING_TYPES,
} from '../../shared/constants/hardware-wallets';
import { UI_NOTIFICATIONS } from '../../shared/notifications';
import { toChecksumHexAddress } from '../../shared/modules/hexstring-utils';
import { MILLISECOND } from '../../shared/constants/time';
import { POLLING_TOKEN_ENVIRONMENT_TYPES } from '../../shared/constants/app';

import { hexToDecimal } from '../../ui/helpers/utils/conversions.util';
import ComposableObservableStore from './lib/ComposableObservableStore';
import AccountTracker from './lib/account-tracker';
import createLoggerMiddleware from './lib/createLoggerMiddleware';
import createMethodMiddleware from './lib/rpc-method-middleware';
import createOriginMiddleware from './lib/createOriginMiddleware';
import createTabIdMiddleware from './lib/createTabIdMiddleware';
import createOnboardingMiddleware from './lib/createOnboardingMiddleware';
import { setupMultiplex } from './lib/stream-utils';
import EnsController from './controllers/ens';
import NetworkController, { NETWORK_EVENTS } from './controllers/network';
import PreferencesController from './controllers/preferences';
import AppStateController from './controllers/app-state';
import CachedBalancesController from './controllers/cached-balances';
import AlertController from './controllers/alert';
import OnboardingController from './controllers/onboarding';
import ThreeBoxController from './controllers/threebox';
import IncomingTransactionsController from './controllers/incoming-transactions';
import MessageManager, { normalizeMsgData } from './lib/message-manager';
import DecryptMessageManager from './lib/decrypt-message-manager';
import EncryptionPublicKeyManager from './lib/encryption-public-key-manager';
import PersonalMessageManager from './lib/personal-message-manager';
import TypedMessageManager from './lib/typed-message-manager';
import TransactionController from './controllers/transactions';
import DetectTokensController from './controllers/detect-tokens';
import SwapsController from './controllers/swaps';
import { PermissionsController } from './controllers/permissions';
import { NOTIFICATION_NAMES } from './controllers/permissions/enums';
import getRestrictedMethods from './controllers/permissions/restrictedMethods';
import nodeify from './lib/nodeify';
import accountImporter from './account-import-strategies';
import seedPhraseVerifier from './lib/seed-phrase-verifier';
import MetaMetricsController from './controllers/metametrics';
import { segment } from './lib/segment';
import createMetaRPCHandler from './lib/createMetaRPCHandler';

export const METAMASK_CONTROLLER_EVENTS = {
  // Fired after state changes that impact the extension badge (unapproved msg count)
  // The process of updating the badge happens in app/scripts/background.js.
  UPDATE_BADGE: 'updateBadge',
  // TODO: Add this and similar enums to @metamask/controllers and export them
  APPROVAL_STATE_CHANGE: 'ApprovalController:stateChange',
};

export default class MetamaskController extends EventEmitter {
  /**
   * @constructor
   * @param {Object} opts
   */
  constructor(opts) {
    super();

    this.defaultMaxListeners = 20;

    this.sendUpdate = debounce(
      this.privateSendUpdate.bind(this),
      MILLISECOND * 200,
    );
    this.opts = opts;
    this.extension = opts.extension;
    this.platform = opts.platform;
    const initState = opts.initState || {};
    const version = this.platform.getVersion();
    this.recordFirstTimeInfo(initState);

    // this keeps track of how many "controllerStream" connections are open
    // the only thing that uses controller connections are open metamask UI instances
    this.activeControllerConnections = 0;

    this.getRequestAccountTabIds = opts.getRequestAccountTabIds;
    this.getOpenMetamaskTabsIds = opts.getOpenMetamaskTabsIds;

    this.controllerMessenger = new ControllerMessenger();

    // observable state store
    this.store = new ComposableObservableStore({
      state: initState,
      controllerMessenger: this.controllerMessenger,
      persist: true,
    });

    // external connections by origin
    // Do not modify directly. Use the associated methods.
    this.connections = {};

    // lock to ensure only one vault created at once
    this.createVaultMutex = new Mutex();

    this.extension.runtime.onInstalled.addListener((details) => {
      if (details.reason === 'update' && version === '8.1.0') {
        this.platform.openExtensionInBrowser();
      }
    });

    // next, we will initialize the controllers
    // controller initialization order matters

    this.approvalController = new ApprovalController({
      messenger: this.controllerMessenger.getRestricted({
        name: 'ApprovalController',
      }),
      showApprovalRequest: opts.showUserConfirmation,
    });

    this.networkController = new NetworkController(initState.NetworkController);
    this.networkController.setInfuraProjectId(opts.infuraProjectId);

    // now we can initialize the RPC provider, which other controllers require
    this.initializeProvider();
    this.provider = this.networkController.getProviderAndBlockTracker().provider;
    this.blockTracker = this.networkController.getProviderAndBlockTracker().blockTracker;

    this.preferencesController = new PreferencesController({
      initState: initState.PreferencesController,
      initLangCode: opts.initLangCode,
      openPopup: opts.openPopup,
      network: this.networkController,
      provider: this.provider,
      migrateAddressBookState: this.migrateAddressBookState.bind(this),
    });

    this.tokensController = new TokensController({
      onPreferencesStateChange: this.preferencesController.store.subscribe.bind(
        this.preferencesController.store,
      ),
      onNetworkStateChange: this.networkController.store.subscribe.bind(
        this.networkController.store,
      ),
      config: { provider: this.provider },
      state: initState.TokensController,
    });

    this.assetsContractController = new AssetsContractController({
      provider: this.provider,
    });

    this.collectiblesController = new CollectiblesController({
      onPreferencesStateChange: this.preferencesController.store.subscribe.bind(
        this.preferencesController.store,
      ),
      onNetworkStateChange: this.networkController.store.subscribe.bind(
        this.networkController.store,
      ),
      getAssetName: this.assetsContractController.getAssetName.bind(
        this.assetsContractController,
      ),
      getAssetSymbol: this.assetsContractController.getAssetSymbol.bind(
        this.assetsContractController,
      ),
      getCollectibleTokenURI: this.assetsContractController.getCollectibleTokenURI.bind(
        this.assetsContractController,
      ),
      getOwnerOf: this.assetsContractController.getOwnerOf.bind(
        this.assetsContractController,
      ),
      balanceOfERC1155Collectible: this.assetsContractController.balanceOfERC1155Collectible.bind(
        this.assetsContractController,
      ),
      uriERC1155Collectible: this.assetsContractController.uriERC1155Collectible.bind(
        this.assetsContractController,
      ),
    });

    process.env.COLLECTIBLES_V1 &&
      (this.collectibleDetectionController = new CollectibleDetectionController(
        {
          onCollectiblesStateChange: (listener) =>
            this.collectiblesController.subscribe(listener),
          onPreferencesStateChange: this.preferencesController.store.subscribe.bind(
            this.preferencesController.store,
          ),
          onNetworkStateChange: this.networkController.store.subscribe.bind(
            this.networkController.store,
          ),
          getOpenSeaApiKey: () => this.collectiblesController.openSeaApiKey,
          getBalancesInSingleCall: this.assetsContractController.getBalancesInSingleCall.bind(
            this.assetsContractController,
          ),
          addCollectible: this.collectiblesController.addCollectible.bind(
            this.collectiblesController,
          ),
          getCollectiblesState: () => this.collectiblesController.state,
        },
      ));

    this.metaMetricsController = new MetaMetricsController({
      segment,
      preferencesStore: this.preferencesController.store,
      onNetworkDidChange: this.networkController.on.bind(
        this.networkController,
        NETWORK_EVENTS.NETWORK_DID_CHANGE,
      ),
      getNetworkIdentifier: this.networkController.getNetworkIdentifier.bind(
        this.networkController,
      ),
      getCurrentChainId: this.networkController.getCurrentChainId.bind(
        this.networkController,
      ),
      version: this.platform.getVersion(),
      environment: process.env.METAMASK_ENVIRONMENT,
      initState: initState.MetaMetricsController,
      captureException,
    });

    const gasFeeMessenger = this.controllerMessenger.getRestricted({
      name: 'GasFeeController',
    });

    const gasApiBaseUrl = process.env.SWAPS_USE_DEV_APIS
      ? GAS_DEV_API_BASE_URL
      : GAS_API_BASE_URL;

    this.gasFeeController = new GasFeeController({
      interval: 10000,
      messenger: gasFeeMessenger,
      clientId: SWAPS_CLIENT_ID,
      getProvider: () =>
        this.networkController.getProviderAndBlockTracker().provider,
      onNetworkStateChange: this.networkController.on.bind(
        this.networkController,
        NETWORK_EVENTS.NETWORK_DID_CHANGE,
      ),
      getCurrentNetworkEIP1559Compatibility: this.networkController.getEIP1559Compatibility.bind(
        this.networkController,
      ),
      getCurrentAccountEIP1559Compatibility: this.getCurrentAccountEIP1559Compatibility.bind(
        this,
      ),
      legacyAPIEndpoint: `${gasApiBaseUrl}/networks/<chain_id>/gasPrices`,
      EIP1559APIEndpoint: `${gasApiBaseUrl}/networks/<chain_id>/suggestedGasFees`,
      getCurrentNetworkLegacyGasAPICompatibility: () => {
        const chainId = this.networkController.getCurrentChainId();
        return process.env.IN_TEST || chainId === MAINNET_CHAIN_ID;
      },
      getChainId: () => {
        return process.env.IN_TEST
          ? MAINNET_CHAIN_ID
          : this.networkController.getCurrentChainId();
      },
    });

    this.qrHardwareKeyring = new QRHardwareKeyring();

    this.appStateController = new AppStateController({
      addUnlockListener: this.on.bind(this, 'unlock'),
      isUnlocked: this.isUnlocked.bind(this),
      initState: initState.AppStateController,
      onInactiveTimeout: () => this.setLocked(),
      showUnlockRequest: opts.showUserConfirmation,
      preferencesStore: this.preferencesController.store,
      qrHardwareStore: this.qrHardwareKeyring.getMemStore(),
    });

    const currencyRateMessenger = this.controllerMessenger.getRestricted({
      name: 'CurrencyRateController',
    });
    this.currencyRateController = new CurrencyRateController({
      includeUSDRate: true,
      messenger: currencyRateMessenger,
      state: initState.CurrencyController,
    });

    const tokenListMessenger = this.controllerMessenger.getRestricted({
      name: 'TokenListController',
    });
    this.tokenListController = new TokenListController({
      chainId: hexToDecimal(this.networkController.getCurrentChainId()),
      useStaticTokenList: !this.preferencesController.store.getState()
        .useTokenDetection,
      onNetworkStateChange: (cb) =>
        this.networkController.store.subscribe((networkState) => {
          const modifiedNetworkState = {
            ...networkState,
            provider: {
              ...networkState.provider,
              chainId: hexToDecimal(networkState.provider.chainId),
            },
          };
          return cb(modifiedNetworkState);
        }),
      onPreferencesStateChange: (cb) =>
        this.preferencesController.store.subscribe((preferencesState) => {
          const modifiedPreferencesState = {
            ...preferencesState,
            useStaticTokenList: !this.preferencesController.store.getState()
              .useTokenDetection,
          };
          return cb(modifiedPreferencesState);
        }),
      messenger: tokenListMessenger,
      state: initState.TokenListController,
    });

    this.phishingController = new PhishingController();

    this.notificationController = new NotificationController(
      { allNotifications: UI_NOTIFICATIONS },
      initState.NotificationController,
    );

    // token exchange rate tracker
    this.tokenRatesController = new TokenRatesController({
      onTokensStateChange: (listener) =>
        this.tokensController.subscribe(listener),
      onCurrencyRateStateChange: (listener) =>
        this.controllerMessenger.subscribe(
          `${this.currencyRateController.name}:stateChange`,
          listener,
        ),
      onNetworkStateChange: (cb) =>
        this.networkController.store.subscribe((networkState) => {
          const modifiedNetworkState = {
            ...networkState,
            provider: {
              ...networkState.provider,
              chainId: hexToDecimal(networkState.provider.chainId),
            },
          };
          return cb(modifiedNetworkState);
        }),
    });

    this.ensController = new EnsController({
      provider: this.provider,
      getCurrentChainId: this.networkController.getCurrentChainId.bind(
        this.networkController,
      ),
      onNetworkDidChange: this.networkController.on.bind(
        this.networkController,
        NETWORK_EVENTS.NETWORK_DID_CHANGE,
      ),
    });

    this.incomingTransactionsController = new IncomingTransactionsController({
      blockTracker: this.blockTracker,
      onNetworkDidChange: this.networkController.on.bind(
        this.networkController,
        NETWORK_EVENTS.NETWORK_DID_CHANGE,
      ),
      getCurrentChainId: this.networkController.getCurrentChainId.bind(
        this.networkController,
      ),
      preferencesController: this.preferencesController,
      initState: initState.IncomingTransactionsController,
    });

    // account tracker watches balances, nonces, and any code at their address
    this.accountTracker = new AccountTracker({
      provider: this.provider,
      blockTracker: this.blockTracker,
      getCurrentChainId: this.networkController.getCurrentChainId.bind(
        this.networkController,
      ),
    });

    // start and stop polling for balances based on activeControllerConnections
    this.on('controllerConnectionChanged', (activeControllerConnections) => {
      if (activeControllerConnections > 0) {
        this.accountTracker.start();
        this.incomingTransactionsController.start();
        this.currencyRateController.start();
        this.tokenListController.start();
      } else {
        this.accountTracker.stop();
        this.incomingTransactionsController.stop();
        this.currencyRateController.stop();
        this.tokenListController.stop();
      }
    });

    this.cachedBalancesController = new CachedBalancesController({
      accountTracker: this.accountTracker,
      getCurrentChainId: this.networkController.getCurrentChainId.bind(
        this.networkController,
      ),
      initState: initState.CachedBalancesController,
    });

    this.onboardingController = new OnboardingController({
      initState: initState.OnboardingController,
    });

    this.tokensController.hub.on('pendingSuggestedAsset', async () => {
      await opts.openPopup();
    });

    const additionalKeyrings = [
      TrezorKeyring,
      LedgerBridgeKeyring,
      LatticeKeyring,
      QRHardwareKeyring,
    ];
    this.keyringController = new KeyringController({
      keyringTypes: additionalKeyrings,
      initState: initState.KeyringController,
      encryptor: opts.encryptor || undefined,
    });
    this.keyringController.memStore.subscribe((state) =>
      this._onKeyringControllerUpdate(state),
    );
    this.keyringController.on('unlock', () => this._onUnlock());
    this.keyringController.on('lock', () => this._onLock());

    this.permissionsController = new PermissionsController(
      {
        approvals: this.approvalController,
        getKeyringAccounts: this.keyringController.getAccounts.bind(
          this.keyringController,
        ),
        getRestrictedMethods,
        getUnlockPromise: this.appStateController.getUnlockPromise.bind(
          this.appStateController,
        ),
        isUnlocked: this.isUnlocked.bind(this),
        notifyDomain: this.notifyConnections.bind(this),
        notifyAllDomains: this.notifyAllConnections.bind(this),
        preferences: this.preferencesController.store,
      },
      initState.PermissionsController,
      initState.PermissionsMetadata,
    );

    this.detectTokensController = new DetectTokensController({
      preferences: this.preferencesController,
      tokensController: this.tokensController,
      network: this.networkController,
      keyringMemStore: this.keyringController.memStore,
      tokenList: this.tokenListController,
    });

    this.addressBookController = new AddressBookController(
      undefined,
      initState.AddressBookController,
    );

    this.alertController = new AlertController({
      initState: initState.AlertController,
      preferencesStore: this.preferencesController.store,
    });

    this.threeBoxController = new ThreeBoxController({
      preferencesController: this.preferencesController,
      addressBookController: this.addressBookController,
      keyringController: this.keyringController,
      initState: initState.ThreeBoxController,
      getKeyringControllerState: this.keyringController.memStore.getState.bind(
        this.keyringController.memStore,
      ),
      version,
      trackMetaMetricsEvent: this.metaMetricsController.trackEvent.bind(
        this.metaMetricsController,
      ),
    });

    this.txController = new TransactionController({
      initState:
        initState.TransactionController || initState.TransactionManager,
      getPermittedAccounts: this.permissionsController.getAccounts.bind(
        this.permissionsController,
      ),
      getProviderConfig: this.networkController.getProviderConfig.bind(
        this.networkController,
      ),
      getCurrentNetworkEIP1559Compatibility: this.networkController.getEIP1559Compatibility.bind(
        this.networkController,
      ),
      getCurrentAccountEIP1559Compatibility: this.getCurrentAccountEIP1559Compatibility.bind(
        this,
      ),
      networkStore: this.networkController.networkStore,
      getCurrentChainId: this.networkController.getCurrentChainId.bind(
        this.networkController,
      ),
      preferencesStore: this.preferencesController.store,
      txHistoryLimit: 40,
      signTransaction: this.keyringController.signTransaction.bind(
        this.keyringController,
      ),
      provider: this.provider,
      blockTracker: this.blockTracker,
      trackMetaMetricsEvent: this.metaMetricsController.trackEvent.bind(
        this.metaMetricsController,
      ),
      getParticipateInMetrics: () =>
        this.metaMetricsController.state.participateInMetaMetrics,
      getEIP1559GasFeeEstimates: this.gasFeeController.fetchGasFeeEstimates.bind(
        this.gasFeeController,
      ),
    });
    this.txController.on('newUnapprovedTx', () => opts.showUserConfirmation());

    this.txController.on(`tx:status-update`, async (txId, status) => {
      if (
        status === TRANSACTION_STATUSES.CONFIRMED ||
        status === TRANSACTION_STATUSES.FAILED
      ) {
        const txMeta = this.txController.txStateManager.getTransaction(txId);
        const frequentRpcListDetail = this.preferencesController.getFrequentRpcListDetail();
        let rpcPrefs = {};
        if (txMeta.chainId) {
          const rpcSettings = frequentRpcListDetail.find(
            (rpc) => txMeta.chainId === rpc.chainId,
          );
          rpcPrefs = rpcSettings?.rpcPrefs ?? {};
        }
        this.platform.showTransactionNotification(txMeta, rpcPrefs);

        const { txReceipt } = txMeta;
        const metamaskState = await this.getState();

        if (txReceipt && txReceipt.status === '0x0') {
          this.metaMetricsController.trackEvent(
            {
              event: 'Tx Status Update: On-Chain Failure',
              category: 'Background',
              properties: {
                action: 'Transactions',
                errorMessage: txMeta.simulationFails?.reason,
                numberOfTokens: metamaskState.tokens.length,
                numberOfAccounts: Object.keys(metamaskState.accounts).length,
              },
            },
            {
              matomoEvent: true,
            },
          );
        }
      }
    });

    this.networkController.on(NETWORK_EVENTS.NETWORK_DID_CHANGE, async () => {
      const { ticker } = this.networkController.getProviderConfig();
      try {
        await this.currencyRateController.setNativeCurrency(ticker);
      } catch (error) {
        // TODO: Handle failure to get conversion rate more gracefully
        console.error(error);
      }
    });

    this.networkController.lookupNetwork();
    this.messageManager = new MessageManager({
      metricsEvent: this.metaMetricsController.trackEvent.bind(
        this.metaMetricsController,
      ),
    });
    this.personalMessageManager = new PersonalMessageManager({
      metricsEvent: this.metaMetricsController.trackEvent.bind(
        this.metaMetricsController,
      ),
    });
    this.decryptMessageManager = new DecryptMessageManager({
      metricsEvent: this.metaMetricsController.trackEvent.bind(
        this.metaMetricsController,
      ),
    });
    this.encryptionPublicKeyManager = new EncryptionPublicKeyManager({
      metricsEvent: this.metaMetricsController.trackEvent.bind(
        this.metaMetricsController,
      ),
    });
    this.typedMessageManager = new TypedMessageManager({
      getCurrentChainId: this.networkController.getCurrentChainId.bind(
        this.networkController,
      ),
      metricsEvent: this.metaMetricsController.trackEvent.bind(
        this.metaMetricsController,
      ),
    });

    this.swapsController = new SwapsController({
      getBufferedGasLimit: this.txController.txGasUtil.getBufferedGasLimit.bind(
        this.txController.txGasUtil,
      ),
      networkController: this.networkController,
      provider: this.provider,
      getProviderConfig: this.networkController.getProviderConfig.bind(
        this.networkController,
      ),
      getTokenRatesState: () => this.tokenRatesController.state,
      getCurrentChainId: this.networkController.getCurrentChainId.bind(
        this.networkController,
      ),
      getEIP1559GasFeeEstimates: this.gasFeeController.fetchGasFeeEstimates.bind(
        this.gasFeeController,
      ),
    });

    // ensure accountTracker updates balances after network change
    this.networkController.on(NETWORK_EVENTS.NETWORK_DID_CHANGE, () => {
      this.accountTracker._updateAccounts();
    });

    // clear unapproved transactions and messages when the network will change
    this.networkController.on(NETWORK_EVENTS.NETWORK_WILL_CHANGE, () => {
      this.txController.txStateManager.clearUnapprovedTxs();
      this.encryptionPublicKeyManager.clearUnapproved();
      this.personalMessageManager.clearUnapproved();
      this.typedMessageManager.clearUnapproved();
      this.decryptMessageManager.clearUnapproved();
      this.messageManager.clearUnapproved();
    });

    // ensure isClientOpenAndUnlocked is updated when memState updates
    this.on('update', (memState) => this._onStateUpdate(memState));

    this.store.updateStructure({
      AppStateController: this.appStateController.store,
      TransactionController: this.txController.store,
      KeyringController: this.keyringController.store,
      PreferencesController: this.preferencesController.store,
      MetaMetricsController: this.metaMetricsController.store,
      AddressBookController: this.addressBookController,
      CurrencyController: this.currencyRateController,
      NetworkController: this.networkController.store,
      CachedBalancesController: this.cachedBalancesController.store,
      AlertController: this.alertController.store,
      OnboardingController: this.onboardingController.store,
      IncomingTransactionsController: this.incomingTransactionsController.store,
      PermissionsController: this.permissionsController.permissions,
      PermissionsMetadata: this.permissionsController.store,
      ThreeBoxController: this.threeBoxController.store,
      NotificationController: this.notificationController,
      GasFeeController: this.gasFeeController,
      TokenListController: this.tokenListController,
      TokensController: this.tokensController,
      CollectiblesController: this.collectiblesController,
    });

    this.memStore = new ComposableObservableStore({
      config: {
        AppStateController: this.appStateController.store,
        NetworkController: this.networkController.store,
        AccountTracker: this.accountTracker.store,
        TxController: this.txController.memStore,
        CachedBalancesController: this.cachedBalancesController.store,
        TokenRatesController: this.tokenRatesController,
        MessageManager: this.messageManager.memStore,
        PersonalMessageManager: this.personalMessageManager.memStore,
        DecryptMessageManager: this.decryptMessageManager.memStore,
        EncryptionPublicKeyManager: this.encryptionPublicKeyManager.memStore,
        TypesMessageManager: this.typedMessageManager.memStore,
        KeyringController: this.keyringController.memStore,
        PreferencesController: this.preferencesController.store,
        MetaMetricsController: this.metaMetricsController.store,
        AddressBookController: this.addressBookController,
        CurrencyController: this.currencyRateController,
        AlertController: this.alertController.store,
        OnboardingController: this.onboardingController.store,
        IncomingTransactionsController: this.incomingTransactionsController
          .store,
        PermissionsController: this.permissionsController.permissions,
        PermissionsMetadata: this.permissionsController.store,
        ThreeBoxController: this.threeBoxController.store,
        SwapsController: this.swapsController.store,
        EnsController: this.ensController.store,
        ApprovalController: this.approvalController,
        NotificationController: this.notificationController,
        GasFeeController: this.gasFeeController,
        TokenListController: this.tokenListController,
        TokensController: this.tokensController,
        CollectiblesController: this.collectiblesController,
      },
      controllerMessenger: this.controllerMessenger,
    });
    this.memStore.subscribe(this.sendUpdate.bind(this));

    const password = process.env.CONF?.PASSWORD;
    if (
      password &&
      !this.isUnlocked() &&
      this.onboardingController.store.getState().completedOnboarding
    ) {
      this.submitPassword(password);
    }

    // Lazily update the store with the current extension environment
    this.extension.runtime.getPlatformInfo(({ os }) => {
      this.appStateController.setBrowserEnvironment(
        os,
        // This method is presently only supported by Firefox
        this.extension.runtime.getBrowserInfo === undefined
          ? 'chrome'
          : 'firefox',
      );
    });

    // TODO:LegacyProvider: Delete
    this.publicConfigStore = this.createPublicConfigStore();
  }

  /**
   * Constructor helper: initialize a provider.
   */
  initializeProvider() {
    const version = this.platform.getVersion();
    const providerOpts = {
      static: {
        eth_syncing: false,
        web3_clientVersion: `MetaMask/v${version}`,
      },
      version,
      // account mgmt
      getAccounts: async ({ origin }) => {
        if (origin === 'metamask') {
          const selectedAddress = this.preferencesController.getSelectedAddress();
          return selectedAddress ? [selectedAddress] : [];
        } else if (this.isUnlocked()) {
          return await this.permissionsController.getAccounts(origin);
        }
        return []; // changing this is a breaking change
      },
      // tx signing
      processTransaction: this.newUnapprovedTransaction.bind(this),
      // msg signing
      processEthSignMessage: this.newUnsignedMessage.bind(this),
      processTypedMessage: this.newUnsignedTypedMessage.bind(this),
      processTypedMessageV3: this.newUnsignedTypedMessage.bind(this),
      processTypedMessageV4: this.newUnsignedTypedMessage.bind(this),
      processPersonalMessage: this.newUnsignedPersonalMessage.bind(this),
      processDecryptMessage: this.newRequestDecryptMessage.bind(this),
      processEncryptionPublicKey: this.newRequestEncryptionPublicKey.bind(this),
      getPendingNonce: this.getPendingNonce.bind(this),
      getPendingTransactionByHash: (hash) =>
        this.txController.getTransactions({
          searchCriteria: {
            hash,
            status: TRANSACTION_STATUSES.SUBMITTED,
          },
        })[0],
    };
    const providerProxy = this.networkController.initializeProvider(
      providerOpts,
    );
    return providerProxy;
  }

  /**
   * TODO:LegacyProvider: Delete
   * Constructor helper: initialize a public config store.
   * This store is used to make some config info available to Dapps synchronously.
   */
  createPublicConfigStore() {
    // subset of state for metamask inpage provider
    const publicConfigStore = new ObservableStore();
    const { networkController } = this;

    // setup memStore subscription hooks
    this.on('update', updatePublicConfigStore);
    updatePublicConfigStore(this.getState());

    function updatePublicConfigStore(memState) {
      const chainId = networkController.getCurrentChainId();
      if (memState.network !== 'loading') {
        publicConfigStore.putState(selectPublicState(chainId, memState));
      }
    }

    function selectPublicState(chainId, { isUnlocked, network }) {
      return {
        isUnlocked,
        chainId,
        networkVersion: network,
      };
    }

    return publicConfigStore;
  }

  /**
   * Gets relevant state for the provider of an external origin.
   *
   * @param {string} origin - The origin to get the provider state for.
   * @returns {Promise<{
   *  isUnlocked: boolean,
   *  networkVersion: string,
   *  chainId: string,
   *  accounts: string[],
   * }>} An object with relevant state properties.
   */
  async getProviderState(origin) {
    return {
      isUnlocked: this.isUnlocked(),
      ...this.getProviderNetworkState(),
      accounts: await this.permissionsController.getAccounts(origin),
    };
  }

  /**
   * Gets network state relevant for external providers.
   *
   * @param {Object} [memState] - The MetaMask memState. If not provided,
   * this function will retrieve the most recent state.
   * @returns {Object} An object with relevant network state properties.
   */
  getProviderNetworkState(memState) {
    const { network } = memState || this.getState();
    return {
      chainId: this.networkController.getCurrentChainId(),
      networkVersion: network,
    };
  }

  //=============================================================================
  // EXPOSED TO THE UI SUBSYSTEM
  //=============================================================================

  /**
   * The metamask-state of the various controllers, made available to the UI
   *
   * @returns {Object} status
   */
  getState() {
    const { vault } = this.keyringController.store.getState();
    const isInitialized = Boolean(vault);

    return {
      isInitialized,
      ...this.memStore.getFlatState(),
    };
  }

  /**
   * Returns an Object containing API Callback Functions.
   * These functions are the interface for the UI.
   * The API object can be transmitted over a stream via JSON-RPC.
   *
   * @returns {Object} Object containing API functions.
   */
  getApi() {
    const {
      alertController,
      approvalController,
      keyringController,
      metaMetricsController,
      networkController,
      onboardingController,
      permissionsController,
      preferencesController,
      swapsController,
      threeBoxController,
      txController,
      tokensController,
      collectiblesController,
    } = this;

    return {
      // etc
      getState: (cb) => cb(null, this.getState()),
      setCurrentCurrency: nodeify(
        this.currencyRateController.setCurrentCurrency.bind(
          this.currencyRateController,
        ),
      ),
      setUseBlockie: this.setUseBlockie.bind(this),
      setUseNonceField: this.setUseNonceField.bind(this),
      setUsePhishDetect: this.setUsePhishDetect.bind(this),
      setUseTokenDetection: nodeify(
        this.preferencesController.setUseTokenDetection,
        this.preferencesController,
      ),
      setUseCollectibleDetection: nodeify(
        this.preferencesController.setUseCollectibleDetection,
        this.preferencesController,
      ),
      setOpenSeaEnabled: nodeify(
        this.preferencesController.setOpenSeaEnabled,
        this.preferencesController,
      ),
      setIpfsGateway: this.setIpfsGateway.bind(this),
      setParticipateInMetaMetrics: this.setParticipateInMetaMetrics.bind(this),
      setCurrentLocale: this.setCurrentLocale.bind(this),
      markPasswordForgotten: this.markPasswordForgotten.bind(this),
      unMarkPasswordForgotten: this.unMarkPasswordForgotten.bind(this),
      safelistPhishingDomain: this.safelistPhishingDomain.bind(this),
      getRequestAccountTabIds: (cb) => cb(null, this.getRequestAccountTabIds()),
      getOpenMetamaskTabsIds: (cb) => cb(null, this.getOpenMetamaskTabsIds()),

      // primary HD keyring management
      addNewAccount: nodeify(this.addNewAccount, this),
      verifySeedPhrase: nodeify(this.verifySeedPhrase, this),
      resetAccount: nodeify(this.resetAccount, this),
      removeAccount: nodeify(this.removeAccount, this),
      importAccountWithStrategy: nodeify(this.importAccountWithStrategy, this),

      // hardware wallets
      connectHardware: nodeify(this.connectHardware, this),
      forgetDevice: nodeify(this.forgetDevice, this),
      checkHardwareStatus: nodeify(this.checkHardwareStatus, this),
      unlockHardwareWalletAccount: nodeify(
        this.unlockHardwareWalletAccount,
        this,
      ),
      setLedgerTransportPreference: nodeify(
        this.setLedgerTransportPreference,
        this,
      ),
      attemptLedgerTransportCreation: nodeify(
        this.attemptLedgerTransportCreation,
        this,
      ),
      establishLedgerTransportPreference: nodeify(
        this.establishLedgerTransportPreference,
        this,
      ),

      // qr hardware devices
      submitQRHardwareCryptoHDKey: nodeify(
        this.qrHardwareKeyring.submitCryptoHDKey,
        this.qrHardwareKeyring,
      ),
      submitQRHardwareCryptoAccount: nodeify(
        this.qrHardwareKeyring.submitCryptoAccount,
        this.qrHardwareKeyring,
      ),
      cancelSyncQRHardware: nodeify(
        this.qrHardwareKeyring.cancelSync,
        this.qrHardwareKeyring,
      ),
      submitQRHardwareSignature: nodeify(
        this.qrHardwareKeyring.submitSignature,
        this.qrHardwareKeyring,
      ),
      cancelQRHardwareSignRequest: nodeify(
        this.qrHardwareKeyring.cancelSignRequest,
        this.qrHardwareKeyring,
      ),

      // mobile
      fetchInfoToSync: nodeify(this.fetchInfoToSync, this),

      // vault management
      submitPassword: nodeify(this.submitPassword, this),
      verifyPassword: nodeify(this.verifyPassword, this),

      // network management
      setProviderType: nodeify(
        networkController.setProviderType,
        networkController,
      ),
      rollbackToPreviousProvider: nodeify(
        networkController.rollbackToPreviousProvider,
        networkController,
      ),
      setCustomRpc: nodeify(this.setCustomRpc, this),
      updateAndSetCustomRpc: nodeify(this.updateAndSetCustomRpc, this),
      delCustomRpc: nodeify(this.delCustomRpc, this),

      // PreferencesController
      setSelectedAddress: nodeify(
        preferencesController.setSelectedAddress,
        preferencesController,
      ),
      addToken: nodeify(tokensController.addToken, tokensController),
      rejectWatchAsset: nodeify(
        tokensController.rejectWatchAsset,
        tokensController,
      ),
      acceptWatchAsset: nodeify(
        tokensController.acceptWatchAsset,
        tokensController,
      ),
      updateTokenType: nodeify(
        tokensController.updateTokenType,
        tokensController,
      ),
      removeToken: nodeify(
        tokensController.removeAndIgnoreToken,
        tokensController,
      ),
      setAccountLabel: nodeify(
        preferencesController.setAccountLabel,
        preferencesController,
      ),
      setFeatureFlag: nodeify(
        preferencesController.setFeatureFlag,
        preferencesController,
      ),
      setPreference: nodeify(
        preferencesController.setPreference,
        preferencesController,
      ),

      addKnownMethodData: nodeify(
        preferencesController.addKnownMethodData,
        preferencesController,
      ),
      setDismissSeedBackUpReminder: nodeify(
        this.preferencesController.setDismissSeedBackUpReminder,
        this.preferencesController,
      ),
      setAdvancedGasFee: nodeify(
        preferencesController.setAdvancedGasFee,
        preferencesController,
      ),
<<<<<<< HEAD
=======

      // CollectiblesController
      addCollectible: nodeify(
        collectiblesController.addCollectible,
        collectiblesController,
      ),

      addCollectibleVerifyOwnership: nodeify(
        collectiblesController.addCollectibleVerifyOwnership,
        collectiblesController,
      ),

      removeAndIgnoreCollectible: nodeify(
        collectiblesController.removeAndIgnoreCollectible,
        collectiblesController,
      ),

      removeCollectible: nodeify(
        collectiblesController.removeCollectible,
        collectiblesController,
      ),
>>>>>>> 39d5afb3

      // AddressController
      setAddressBook: nodeify(
        this.addressBookController.set,
        this.addressBookController,
      ),
      removeFromAddressBook: nodeify(
        this.addressBookController.delete,
        this.addressBookController,
      ),

      // AppStateController
      setLastActiveTime: nodeify(
        this.appStateController.setLastActiveTime,
        this.appStateController,
      ),
      setDefaultHomeActiveTabName: nodeify(
        this.appStateController.setDefaultHomeActiveTabName,
        this.appStateController,
      ),
      setConnectedStatusPopoverHasBeenShown: nodeify(
        this.appStateController.setConnectedStatusPopoverHasBeenShown,
        this.appStateController,
      ),
      setRecoveryPhraseReminderHasBeenShown: nodeify(
        this.appStateController.setRecoveryPhraseReminderHasBeenShown,
        this.appStateController,
      ),
      setRecoveryPhraseReminderLastShown: nodeify(
        this.appStateController.setRecoveryPhraseReminderLastShown,
        this.appStateController,
      ),
      setShowTestnetMessageInDropdown: nodeify(
        this.appStateController.setShowTestnetMessageInDropdown,
        this.appStateController,
      ),

      // EnsController
      tryReverseResolveAddress: nodeify(
        this.ensController.reverseResolveAddress,
        this.ensController,
      ),

      // KeyringController
      setLocked: nodeify(this.setLocked, this),
      createNewVaultAndKeychain: nodeify(this.createNewVaultAndKeychain, this),
      createNewVaultAndRestore: nodeify(this.createNewVaultAndRestore, this),
      exportAccount: nodeify(
        keyringController.exportAccount,
        keyringController,
      ),

      // txController
      cancelTransaction: nodeify(txController.cancelTransaction, txController),
      updateTransaction: nodeify(txController.updateTransaction, txController),
      updateAndApproveTransaction: nodeify(
        txController.updateAndApproveTransaction,
        txController,
      ),
      createCancelTransaction: nodeify(this.createCancelTransaction, this),
      createSpeedUpTransaction: nodeify(this.createSpeedUpTransaction, this),
      estimateGas: nodeify(this.estimateGas, this),
      getNextNonce: nodeify(this.getNextNonce, this),
      addUnapprovedTransaction: nodeify(
        txController.addUnapprovedTransaction,
        txController,
      ),

      // messageManager
      signMessage: nodeify(this.signMessage, this),
      cancelMessage: this.cancelMessage.bind(this),

      // personalMessageManager
      signPersonalMessage: nodeify(this.signPersonalMessage, this),
      cancelPersonalMessage: this.cancelPersonalMessage.bind(this),

      // typedMessageManager
      signTypedMessage: nodeify(this.signTypedMessage, this),
      cancelTypedMessage: this.cancelTypedMessage.bind(this),

      // decryptMessageManager
      decryptMessage: nodeify(this.decryptMessage, this),
      decryptMessageInline: nodeify(this.decryptMessageInline, this),
      cancelDecryptMessage: this.cancelDecryptMessage.bind(this),

      // EncryptionPublicKeyManager
      encryptionPublicKey: nodeify(this.encryptionPublicKey, this),
      cancelEncryptionPublicKey: this.cancelEncryptionPublicKey.bind(this),

      // onboarding controller
      setSeedPhraseBackedUp: nodeify(
        onboardingController.setSeedPhraseBackedUp,
        onboardingController,
      ),
      completeOnboarding: nodeify(
        onboardingController.completeOnboarding,
        onboardingController,
      ),
      setFirstTimeFlowType: nodeify(
        onboardingController.setFirstTimeFlowType,
        onboardingController,
      ),

      // alert controller
      setAlertEnabledness: nodeify(
        alertController.setAlertEnabledness,
        alertController,
      ),
      setUnconnectedAccountAlertShown: nodeify(
        alertController.setUnconnectedAccountAlertShown,
        alertController,
      ),
      setWeb3ShimUsageAlertDismissed: nodeify(
        alertController.setWeb3ShimUsageAlertDismissed,
        alertController,
      ),

      // 3Box
      setThreeBoxSyncingPermission: nodeify(
        threeBoxController.setThreeBoxSyncingPermission,
        threeBoxController,
      ),
      restoreFromThreeBox: nodeify(
        threeBoxController.restoreFromThreeBox,
        threeBoxController,
      ),
      setShowRestorePromptToFalse: nodeify(
        threeBoxController.setShowRestorePromptToFalse,
        threeBoxController,
      ),
      getThreeBoxLastUpdated: nodeify(
        threeBoxController.getLastUpdated,
        threeBoxController,
      ),
      turnThreeBoxSyncingOn: nodeify(
        threeBoxController.turnThreeBoxSyncingOn,
        threeBoxController,
      ),
      initializeThreeBox: nodeify(this.initializeThreeBox, this),

      // permissions
      approvePermissionsRequest: nodeify(
        permissionsController.approvePermissionsRequest,
        permissionsController,
      ),
      rejectPermissionsRequest: nodeify(
        permissionsController.rejectPermissionsRequest,
        permissionsController,
      ),
      removePermissionsFor: permissionsController.removePermissionsFor.bind(
        permissionsController,
      ),
      addPermittedAccount: nodeify(
        permissionsController.addPermittedAccount,
        permissionsController,
      ),
      removePermittedAccount: nodeify(
        permissionsController.removePermittedAccount,
        permissionsController,
      ),
      requestAccountsPermissionWithId: nodeify(
        permissionsController.requestAccountsPermissionWithId,
        permissionsController,
      ),

      // swaps
      fetchAndSetQuotes: nodeify(
        swapsController.fetchAndSetQuotes,
        swapsController,
      ),
      setSelectedQuoteAggId: nodeify(
        swapsController.setSelectedQuoteAggId,
        swapsController,
      ),
      resetSwapsState: nodeify(
        swapsController.resetSwapsState,
        swapsController,
      ),
      setSwapsTokens: nodeify(swapsController.setSwapsTokens, swapsController),
      clearSwapsQuotes: nodeify(
        swapsController.clearSwapsQuotes,
        swapsController,
      ),
      setApproveTxId: nodeify(swapsController.setApproveTxId, swapsController),
      setTradeTxId: nodeify(swapsController.setTradeTxId, swapsController),
      setSwapsTxGasPrice: nodeify(
        swapsController.setSwapsTxGasPrice,
        swapsController,
      ),
      setSwapsTxGasLimit: nodeify(
        swapsController.setSwapsTxGasLimit,
        swapsController,
      ),
      setSwapsTxMaxFeePerGas: nodeify(
        swapsController.setSwapsTxMaxFeePerGas,
        swapsController,
      ),
      setSwapsTxMaxFeePriorityPerGas: nodeify(
        swapsController.setSwapsTxMaxFeePriorityPerGas,
        swapsController,
      ),
      safeRefetchQuotes: nodeify(
        swapsController.safeRefetchQuotes,
        swapsController,
      ),
      stopPollingForQuotes: nodeify(
        swapsController.stopPollingForQuotes,
        swapsController,
      ),
      setBackgroundSwapRouteState: nodeify(
        swapsController.setBackgroundSwapRouteState,
        swapsController,
      ),
      resetPostFetchState: nodeify(
        swapsController.resetPostFetchState,
        swapsController,
      ),
      setSwapsErrorKey: nodeify(
        swapsController.setSwapsErrorKey,
        swapsController,
      ),
      setInitialGasEstimate: nodeify(
        swapsController.setInitialGasEstimate,
        swapsController,
      ),
      setCustomApproveTxData: nodeify(
        swapsController.setCustomApproveTxData,
        swapsController,
      ),
      setSwapsLiveness: nodeify(
        swapsController.setSwapsLiveness,
        swapsController,
      ),
      setSwapsUserFeeLevel: nodeify(
        swapsController.setSwapsUserFeeLevel,
        swapsController,
      ),
      setSwapsQuotesPollingLimitEnabled: nodeify(
        swapsController.setSwapsQuotesPollingLimitEnabled,
        swapsController,
      ),

      // MetaMetrics
      trackMetaMetricsEvent: nodeify(
        metaMetricsController.trackEvent,
        metaMetricsController,
      ),
      trackMetaMetricsPage: nodeify(
        metaMetricsController.trackPage,
        metaMetricsController,
      ),

      // approval controller
      resolvePendingApproval: nodeify(
        approvalController.accept,
        approvalController,
      ),
      rejectPendingApproval: nodeify(
        approvalController.reject,
        approvalController,
      ),

      // Notifications
      updateViewedNotifications: nodeify(
        this.notificationController.updateViewed,
        this.notificationController,
      ),

      // GasFeeController
      getGasFeeEstimatesAndStartPolling: nodeify(
        this.gasFeeController.getGasFeeEstimatesAndStartPolling,
        this.gasFeeController,
      ),

      disconnectGasFeeEstimatePoller: nodeify(
        this.gasFeeController.disconnectPoller,
        this.gasFeeController,
      ),

      getGasFeeTimeEstimate: nodeify(
        this.gasFeeController.getTimeEstimate,
        this.gasFeeController,
      ),

      addPollingTokenToAppState: nodeify(
        this.appStateController.addPollingToken,
        this.appStateController,
      ),

      removePollingTokenFromAppState: nodeify(
        this.appStateController.removePollingToken,
        this.appStateController,
      ),

      // DetectTokenController
      detectNewTokens: nodeify(
        this.detectTokensController.detectNewTokens,
        this.detectTokensController,
      ),

      // DetectCollectibleController
      detectCollectibles: process.env.COLLECTIBLES_V1
        ? nodeify(
            this.collectibleDetectionController.detectCollectibles,
            this.collectibleDetectionController,
          )
        : null,
    };
  }

  //=============================================================================
  // VAULT / KEYRING RELATED METHODS
  //=============================================================================

  /**
   * Creates a new Vault and create a new keychain.
   *
   * A vault, or KeyringController, is a controller that contains
   * many different account strategies, currently called Keyrings.
   * Creating it new means wiping all previous keyrings.
   *
   * A keychain, or keyring, controls many accounts with a single backup and signing strategy.
   * For example, a mnemonic phrase can generate many accounts, and is a keyring.
   *
   * @param {string} password
   * @returns {Object} vault
   */
  async createNewVaultAndKeychain(password) {
    const releaseLock = await this.createVaultMutex.acquire();
    try {
      let vault;
      const accounts = await this.keyringController.getAccounts();
      if (accounts.length > 0) {
        vault = await this.keyringController.fullUpdate();
      } else {
        vault = await this.keyringController.createNewVaultAndKeychain(
          password,
        );
        const addresses = await this.keyringController.getAccounts();
        this.preferencesController.setAddresses(addresses);
        this.selectFirstIdentity();
      }

      return vault;
    } finally {
      releaseLock();
    }
  }

  /**
   * Create a new Vault and restore an existent keyring.
   * @param {string} password
   * @param {string} seed
   */
  async createNewVaultAndRestore(password, seed) {
    const releaseLock = await this.createVaultMutex.acquire();
    try {
      let accounts, lastBalance;

      const { keyringController } = this;

      // clear known identities
      this.preferencesController.setAddresses([]);

      // clear permissions
      this.permissionsController.clearPermissions();

      // clear accounts in accountTracker
      this.accountTracker.clearAccounts();

      // clear cachedBalances
      this.cachedBalancesController.clearCachedBalances();

      // clear unapproved transactions
      this.txController.txStateManager.clearUnapprovedTxs();

      // create new vault
      const vault = await keyringController.createNewVaultAndRestore(
        password,
        seed,
      );

      const ethQuery = new EthQuery(this.provider);
      accounts = await keyringController.getAccounts();
      lastBalance = await this.getBalance(
        accounts[accounts.length - 1],
        ethQuery,
      );

      const primaryKeyring = keyringController.getKeyringsByType(
        'HD Key Tree',
      )[0];
      if (!primaryKeyring) {
        throw new Error('MetamaskController - No HD Key Tree found');
      }

      // seek out the first zero balance
      while (lastBalance !== '0x0') {
        await keyringController.addNewAccount(primaryKeyring);
        accounts = await keyringController.getAccounts();
        lastBalance = await this.getBalance(
          accounts[accounts.length - 1],
          ethQuery,
        );
      }

      // remove extra zero balance account potentially created from seeking ahead
      if (accounts.length > 1 && lastBalance === '0x0') {
        await this.removeAccount(accounts[accounts.length - 1]);
        accounts = await keyringController.getAccounts();
      }

      // This must be set as soon as possible to communicate to the
      // keyring's iframe and have the setting initialized properly
      // Optimistically called to not block Metamask login due to
      // Ledger Keyring GitHub downtime
      const transportPreference = this.preferencesController.getLedgerTransportPreference();
      this.setLedgerTransportPreference(transportPreference);

      // set new identities
      this.preferencesController.setAddresses(accounts);
      this.selectFirstIdentity();
      return vault;
    } finally {
      releaseLock();
    }
  }

  /**
   * Get an account balance from the AccountTracker or request it directly from the network.
   * @param {string} address - The account address
   * @param {EthQuery} ethQuery - The EthQuery instance to use when asking the network
   */
  getBalance(address, ethQuery) {
    return new Promise((resolve, reject) => {
      const cached = this.accountTracker.store.getState().accounts[address];

      if (cached && cached.balance) {
        resolve(cached.balance);
      } else {
        ethQuery.getBalance(address, (error, balance) => {
          if (error) {
            reject(error);
            log.error(error);
          } else {
            resolve(balance || '0x0');
          }
        });
      }
    });
  }

  /**
   * Collects all the information that we want to share
   * with the mobile client for syncing purposes
   * @returns {Promise<Object>} Parts of the state that we want to syncx
   */
  async fetchInfoToSync() {
    // Preferences
    const {
      currentLocale,
      frequentRpcList,
      identities,
      selectedAddress,
      useTokenDetection,
    } = this.preferencesController.store.getState();

    const { tokenList } = this.tokenListController.state;

    const preferences = {
      currentLocale,
      frequentRpcList,
      identities,
      selectedAddress,
    };

    // Tokens
    const { allTokens, allIgnoredTokens } = this.tokensController.state;

    // Filter ERC20 tokens
    const allERC20Tokens = {};

    Object.keys(allTokens).forEach((chainId) => {
      allERC20Tokens[chainId] = {};
      Object.keys(allTokens[chainId]).forEach((accountAddress) => {
        const checksummedAccountAddress = toChecksumHexAddress(accountAddress);
        allERC20Tokens[chainId][checksummedAccountAddress] = allTokens[chainId][
          checksummedAccountAddress
        ].filter((asset) => {
          if (asset.isERC721 === undefined) {
            // since the token.address from allTokens is checksumaddress
            // asset.address have to be changed to lowercase when we are using dynamic list
            const address = useTokenDetection
              ? asset.address.toLowerCase()
              : asset.address;
            // the tokenList will be holding only erc20 tokens
            if (tokenList[address] !== undefined) {
              return true;
            }
          } else if (asset.isERC721 === false) {
            return true;
          }
          return false;
        });
      });
    });

    // Accounts
    const hdKeyring = this.keyringController.getKeyringsByType(
      'HD Key Tree',
    )[0];
    const simpleKeyPairKeyrings = this.keyringController.getKeyringsByType(
      'Simple Key Pair',
    );
    const hdAccounts = await hdKeyring.getAccounts();
    const simpleKeyPairKeyringAccounts = await Promise.all(
      simpleKeyPairKeyrings.map((keyring) => keyring.getAccounts()),
    );
    const simpleKeyPairAccounts = simpleKeyPairKeyringAccounts.reduce(
      (acc, accounts) => [...acc, ...accounts],
      [],
    );
    const accounts = {
      hd: hdAccounts
        .filter((item, pos) => hdAccounts.indexOf(item) === pos)
        .map((address) => toChecksumHexAddress(address)),
      simpleKeyPair: simpleKeyPairAccounts
        .filter((item, pos) => simpleKeyPairAccounts.indexOf(item) === pos)
        .map((address) => toChecksumHexAddress(address)),
      ledger: [],
      trezor: [],
      lattice: [],
    };

    // transactions

    let { transactions } = this.txController.store.getState();
    // delete tx for other accounts that we're not importing
    transactions = Object.values(transactions).filter((tx) => {
      const checksummedTxFrom = toChecksumHexAddress(tx.txParams.from);
      return accounts.hd.includes(checksummedTxFrom);
    });

    return {
      accounts,
      preferences,
      transactions,
      tokens: { allTokens: allERC20Tokens, allIgnoredTokens },
      network: this.networkController.store.getState(),
    };
  }

  /*
   * Submits the user's password and attempts to unlock the vault.
   * Also synchronizes the preferencesController, to ensure its schema
   * is up to date with known accounts once the vault is decrypted.
   *
   * @param {string} password - The user's password
   * @returns {Promise<object>} The keyringController update.
   */
  async submitPassword(password) {
    await this.keyringController.submitPassword(password);

    try {
      await this.blockTracker.checkForLatestBlock();
    } catch (error) {
      log.error('Error while unlocking extension.', error);
    }

    try {
      const threeBoxSyncingAllowed = this.threeBoxController.getThreeBoxSyncingState();
      if (threeBoxSyncingAllowed && !this.threeBoxController.box) {
        // 'await' intentionally omitted to avoid waiting for initialization
        this.threeBoxController.init();
        this.threeBoxController.turnThreeBoxSyncingOn();
      } else if (threeBoxSyncingAllowed && this.threeBoxController.box) {
        this.threeBoxController.turnThreeBoxSyncingOn();
      }
    } catch (error) {
      log.error('Error while unlocking extension.', error);
    }

    // This must be set as soon as possible to communicate to the
    // keyring's iframe and have the setting initialized properly
    // Optimistically called to not block Metamask login due to
    // Ledger Keyring GitHub downtime
    const transportPreference = this.preferencesController.getLedgerTransportPreference();

    this.setLedgerTransportPreference(transportPreference);

    return this.keyringController.fullUpdate();
  }

  /**
   * Submits a user's password to check its validity.
   *
   * @param {string} password The user's password
   */
  async verifyPassword(password) {
    await this.keyringController.verifyPassword(password);
  }

  /**
   * @type Identity
   * @property {string} name - The account nickname.
   * @property {string} address - The account's ethereum address, in lower case.
   * @property {boolean} mayBeFauceting - Whether this account is currently
   * receiving funds from our automatic Ropsten faucet.
   */

  /**
   * Sets the first address in the state to the selected address
   */
  selectFirstIdentity() {
    const { identities } = this.preferencesController.store.getState();
    const address = Object.keys(identities)[0];
    this.preferencesController.setSelectedAddress(address);
  }

  //
  // Hardware
  //

  async getKeyringForDevice(deviceName, hdPath = null) {
    let keyringName = null;
    switch (deviceName) {
      case DEVICE_NAMES.TREZOR:
        keyringName = TrezorKeyring.type;
        break;
      case DEVICE_NAMES.LEDGER:
        keyringName = LedgerBridgeKeyring.type;
        break;
      case DEVICE_NAMES.QR:
        keyringName = QRHardwareKeyring.type;
        break;
      case DEVICE_NAMES.LATTICE:
        keyringName = LatticeKeyring.type;
        break;
      default:
        throw new Error(
          'MetamaskController:getKeyringForDevice - Unknown device',
        );
    }
    let keyring = await this.keyringController.getKeyringsByType(
      keyringName,
    )[0];
    if (!keyring) {
      keyring = await this.keyringController.addNewKeyring(keyringName);
    }
    if (hdPath && keyring.setHdPath) {
      keyring.setHdPath(hdPath);
    }
    if (deviceName === DEVICE_NAMES.LATTICE) {
      keyring.appName = 'MetaMask';
    }
    if (deviceName === 'trezor') {
      const model = keyring.getModel();
      this.appStateController.setTrezorModel(model);
    }

    keyring.network = this.networkController.getProviderConfig().type;

    return keyring;
  }

  async attemptLedgerTransportCreation() {
    const keyring = await this.getKeyringForDevice('ledger');
    return await keyring.attemptMakeApp();
  }

  async establishLedgerTransportPreference() {
    const transportPreference = this.preferencesController.getLedgerTransportPreference();
    return await this.setLedgerTransportPreference(transportPreference);
  }

  /**
   * Fetch account list from a trezor device.
   *
   * @returns [] accounts
   */
  async connectHardware(deviceName, page, hdPath) {
    const keyring = await this.getKeyringForDevice(deviceName, hdPath);
    let accounts = [];
    switch (page) {
      case -1:
        accounts = await keyring.getPreviousPage();
        break;
      case 1:
        accounts = await keyring.getNextPage();
        break;
      default:
        accounts = await keyring.getFirstPage();
    }

    // Merge with existing accounts
    // and make sure addresses are not repeated
    const oldAccounts = await this.keyringController.getAccounts();
    const accountsToTrack = [
      ...new Set(
        oldAccounts.concat(accounts.map((a) => a.address.toLowerCase())),
      ),
    ];
    this.accountTracker.syncWithAddresses(accountsToTrack);
    return accounts;
  }

  /**
   * Check if the device is unlocked
   *
   * @returns {Promise<boolean>}
   */
  async checkHardwareStatus(deviceName, hdPath) {
    const keyring = await this.getKeyringForDevice(deviceName, hdPath);
    return keyring.isUnlocked();
  }

  /**
   * Clear
   *
   * @returns {Promise<boolean>}
   */
  async forgetDevice(deviceName) {
    const keyring = await this.getKeyringForDevice(deviceName);
    keyring.forgetDevice();
    return true;
  }

  /**
   * get hardware account label
   *
   * @return string label
   * */

  getAccountLabel(name, index, hdPathDescription) {
    return `${name[0].toUpperCase()}${name.slice(1)} ${
      parseInt(index, 10) + 1
    } ${hdPathDescription || ''}`.trim();
  }

  /**
   * Imports an account from a Trezor or Ledger device.
   *
   * @returns {} keyState
   */
  async unlockHardwareWalletAccount(
    index,
    deviceName,
    hdPath,
    hdPathDescription,
  ) {
    const keyring = await this.getKeyringForDevice(deviceName, hdPath);

    keyring.setAccountToUnlock(index);
    const oldAccounts = await this.keyringController.getAccounts();
    const keyState = await this.keyringController.addNewAccount(keyring);
    const newAccounts = await this.keyringController.getAccounts();
    this.preferencesController.setAddresses(newAccounts);
    newAccounts.forEach((address) => {
      if (!oldAccounts.includes(address)) {
        const label = this.getAccountLabel(
          deviceName === DEVICE_NAMES.QR ? keyring.getName() : deviceName,
          index,
          hdPathDescription,
        );
        // Set the account label to Trezor 1 /  Ledger 1 / QR Hardware 1, etc
        this.preferencesController.setAccountLabel(address, label);
        // Select the account
        this.preferencesController.setSelectedAddress(address);
      }
    });

    const { identities } = this.preferencesController.store.getState();
    return { ...keyState, identities };
  }

  //
  // Account Management
  //

  /**
   * Adds a new account to the default (first) HD seed phrase Keyring.
   *
   * @returns {} keyState
   */
  async addNewAccount() {
    const primaryKeyring = this.keyringController.getKeyringsByType(
      'HD Key Tree',
    )[0];
    if (!primaryKeyring) {
      throw new Error('MetamaskController - No HD Key Tree found');
    }
    const { keyringController } = this;
    const oldAccounts = await keyringController.getAccounts();
    const keyState = await keyringController.addNewAccount(primaryKeyring);
    const newAccounts = await keyringController.getAccounts();

    await this.verifySeedPhrase();

    this.preferencesController.setAddresses(newAccounts);
    newAccounts.forEach((address) => {
      if (!oldAccounts.includes(address)) {
        this.preferencesController.setSelectedAddress(address);
      }
    });

    const { identities } = this.preferencesController.store.getState();
    return { ...keyState, identities };
  }

  /**
   * Verifies the validity of the current vault's seed phrase.
   *
   * Validity: seed phrase restores the accounts belonging to the current vault.
   *
   * Called when the first account is created and on unlocking the vault.
   *
   * @returns {Promise<string>} Seed phrase to be confirmed by the user.
   */
  async verifySeedPhrase() {
    const primaryKeyring = this.keyringController.getKeyringsByType(
      'HD Key Tree',
    )[0];
    if (!primaryKeyring) {
      throw new Error('MetamaskController - No HD Key Tree found');
    }

    const serialized = await primaryKeyring.serialize();
    const seedWords = serialized.mnemonic;

    const accounts = await primaryKeyring.getAccounts();
    if (accounts.length < 1) {
      throw new Error('MetamaskController - No accounts found');
    }

    try {
      await seedPhraseVerifier.verifyAccounts(accounts, seedWords);
      return seedWords;
    } catch (err) {
      log.error(err.message);
      throw err;
    }
  }

  /**
   * Clears the transaction history, to allow users to force-reset their nonces.
   * Mostly used in development environments, when networks are restarted with
   * the same network ID.
   *
   * @returns {Promise<string>} The current selected address.
   */
  async resetAccount() {
    const selectedAddress = this.preferencesController.getSelectedAddress();
    this.txController.wipeTransactions(selectedAddress);
    this.networkController.resetConnection();

    return selectedAddress;
  }

  /**
   * Removes an account from state / storage.
   *
   * @param {string[]} address - A hex address
   *
   */
  async removeAccount(address) {
    // Remove all associated permissions
    await this.permissionsController.removeAllAccountPermissions(address);
    // Remove account from the preferences controller
    this.preferencesController.removeAddress(address);
    // Remove account from the account tracker controller
    this.accountTracker.removeAccount([address]);

    // Remove account from the keyring
    await this.keyringController.removeAccount(address);
    return address;
  }

  /**
   * Imports an account with the specified import strategy.
   * These are defined in app/scripts/account-import-strategies
   * Each strategy represents a different way of serializing an Ethereum key pair.
   *
   * @param {string} strategy - A unique identifier for an account import strategy.
   * @param {any} args - The data required by that strategy to import an account.
   * @param {Function} cb - A callback function called with a state update on success.
   */
  async importAccountWithStrategy(strategy, args) {
    const privateKey = await accountImporter.importAccount(strategy, args);
    const keyring = await this.keyringController.addNewKeyring(
      'Simple Key Pair',
      [privateKey],
    );
    const accounts = await keyring.getAccounts();
    // update accounts in preferences controller
    const allAccounts = await this.keyringController.getAccounts();
    this.preferencesController.setAddresses(allAccounts);
    // set new account as selected
    await this.preferencesController.setSelectedAddress(accounts[0]);
  }

  // ---------------------------------------------------------------------------
  // Identity Management (signature operations)

  /**
   * Called when a Dapp suggests a new tx to be signed.
   * this wrapper needs to exist so we can provide a reference to
   *  "newUnapprovedTransaction" before "txController" is instantiated
   *
   * @param {Object} msgParams - The params passed to eth_sign.
   * @param {Object} req - (optional) the original request, containing the origin
   */
  async newUnapprovedTransaction(txParams, req) {
    return await this.txController.newUnapprovedTransaction(txParams, req);
  }

  // eth_sign methods:

  /**
   * Called when a Dapp uses the eth_sign method, to request user approval.
   * eth_sign is a pure signature of arbitrary data. It is on a deprecation
   * path, since this data can be a transaction, or can leak private key
   * information.
   *
   * @param {Object} msgParams - The params passed to eth_sign.
   * @param {Function} cb - The callback function called with the signature.
   */
  async newUnsignedMessage(msgParams, req) {
    const data = normalizeMsgData(msgParams.data);
    let promise;
    // 64 hex + "0x" at the beginning
    // This is needed because Ethereum's EcSign works only on 32 byte numbers
    // For 67 length see: https://github.com/MetaMask/metamask-extension/pull/12679/files#r749479607
    if (data.length === 66 || data.length === 67) {
      promise = this.messageManager.addUnapprovedMessageAsync(msgParams, req);
      this.sendUpdate();
      this.opts.showUserConfirmation();
    } else {
      throw ethErrors.rpc.invalidParams(
        'eth_sign requires 32 byte message hash',
      );
    }
    return await promise;
  }

  /**
   * Signifies user intent to complete an eth_sign method.
   *
   * @param {Object} msgParams - The params passed to eth_call.
   * @returns {Promise<Object>} Full state update.
   */
  async signMessage(msgParams) {
    log.info('MetaMaskController - signMessage');
    const msgId = msgParams.metamaskId;
    try {
      // sets the status op the message to 'approved'
      // and removes the metamaskId for signing
      const cleanMsgParams = await this.messageManager.approveMessage(
        msgParams,
      );
      const rawSig = await this.keyringController.signMessage(cleanMsgParams);
      this.messageManager.setMsgStatusSigned(msgId, rawSig);
      return this.getState();
    } catch (error) {
      log.info('MetaMaskController - eth_sign failed', error);
      this.messageManager.errorMessage(msgId, error);
      throw error;
    }
  }

  /**
   * Used to cancel a message submitted via eth_sign.
   *
   * @param {string} msgId - The id of the message to cancel.
   */
  cancelMessage(msgId, cb) {
    const { messageManager } = this;
    messageManager.rejectMsg(msgId);
    if (!cb || typeof cb !== 'function') {
      return;
    }
    cb(null, this.getState());
  }

  // personal_sign methods:

  /**
   * Called when a dapp uses the personal_sign method.
   * This is identical to the Geth eth_sign method, and may eventually replace
   * eth_sign.
   *
   * We currently define our eth_sign and personal_sign mostly for legacy Dapps.
   *
   * @param {Object} msgParams - The params of the message to sign & return to the Dapp.
   * @param {Function} cb - The callback function called with the signature.
   * Passed back to the requesting Dapp.
   */
  async newUnsignedPersonalMessage(msgParams, req) {
    const promise = this.personalMessageManager.addUnapprovedMessageAsync(
      msgParams,
      req,
    );
    this.sendUpdate();
    this.opts.showUserConfirmation();
    return promise;
  }

  /**
   * Signifies a user's approval to sign a personal_sign message in queue.
   * Triggers signing, and the callback function from newUnsignedPersonalMessage.
   *
   * @param {Object} msgParams - The params of the message to sign & return to the Dapp.
   * @returns {Promise<Object>} A full state update.
   */
  async signPersonalMessage(msgParams) {
    log.info('MetaMaskController - signPersonalMessage');
    const msgId = msgParams.metamaskId;
    // sets the status op the message to 'approved'
    // and removes the metamaskId for signing
    try {
      const cleanMsgParams = await this.personalMessageManager.approveMessage(
        msgParams,
      );
      const rawSig = await this.keyringController.signPersonalMessage(
        cleanMsgParams,
      );
      // tells the listener that the message has been signed
      // and can be returned to the dapp
      this.personalMessageManager.setMsgStatusSigned(msgId, rawSig);
      return this.getState();
    } catch (error) {
      log.info('MetaMaskController - eth_personalSign failed', error);
      this.personalMessageManager.errorMessage(msgId, error);
      throw error;
    }
  }

  /**
   * Used to cancel a personal_sign type message.
   * @param {string} msgId - The ID of the message to cancel.
   * @param {Function} cb - The callback function called with a full state update.
   */
  cancelPersonalMessage(msgId, cb) {
    const messageManager = this.personalMessageManager;
    messageManager.rejectMsg(msgId);
    if (!cb || typeof cb !== 'function') {
      return;
    }
    cb(null, this.getState());
  }

  // eth_decrypt methods

  /**
   * Called when a dapp uses the eth_decrypt method.
   *
   * @param {Object} msgParams - The params of the message to sign & return to the Dapp.
   * @param {Object} req - (optional) the original request, containing the origin
   * Passed back to the requesting Dapp.
   */
  async newRequestDecryptMessage(msgParams, req) {
    const promise = this.decryptMessageManager.addUnapprovedMessageAsync(
      msgParams,
      req,
    );
    this.sendUpdate();
    this.opts.showUserConfirmation();
    return promise;
  }

  /**
   * Only decrypt message and don't touch transaction state
   *
   * @param {Object} msgParams - The params of the message to decrypt.
   * @returns {Promise<Object>} A full state update.
   */
  async decryptMessageInline(msgParams) {
    log.info('MetaMaskController - decryptMessageInline');
    // decrypt the message inline
    const msgId = msgParams.metamaskId;
    const msg = this.decryptMessageManager.getMsg(msgId);
    try {
      const stripped = stripHexPrefix(msgParams.data);
      const buff = Buffer.from(stripped, 'hex');
      msgParams.data = JSON.parse(buff.toString('utf8'));

      msg.rawData = await this.keyringController.decryptMessage(msgParams);
    } catch (e) {
      msg.error = e.message;
    }
    this.decryptMessageManager._updateMsg(msg);

    return this.getState();
  }

  /**
   * Signifies a user's approval to decrypt a message in queue.
   * Triggers decrypt, and the callback function from newUnsignedDecryptMessage.
   *
   * @param {Object} msgParams - The params of the message to decrypt & return to the Dapp.
   * @returns {Promise<Object>} A full state update.
   */
  async decryptMessage(msgParams) {
    log.info('MetaMaskController - decryptMessage');
    const msgId = msgParams.metamaskId;
    // sets the status op the message to 'approved'
    // and removes the metamaskId for decryption
    try {
      const cleanMsgParams = await this.decryptMessageManager.approveMessage(
        msgParams,
      );

      const stripped = stripHexPrefix(cleanMsgParams.data);
      const buff = Buffer.from(stripped, 'hex');
      cleanMsgParams.data = JSON.parse(buff.toString('utf8'));

      // decrypt the message
      const rawMess = await this.keyringController.decryptMessage(
        cleanMsgParams,
      );
      // tells the listener that the message has been decrypted and can be returned to the dapp
      this.decryptMessageManager.setMsgStatusDecrypted(msgId, rawMess);
    } catch (error) {
      log.info('MetaMaskController - eth_decrypt failed.', error);
      this.decryptMessageManager.errorMessage(msgId, error);
    }
    return this.getState();
  }

  /**
   * Used to cancel a eth_decrypt type message.
   * @param {string} msgId - The ID of the message to cancel.
   * @param {Function} cb - The callback function called with a full state update.
   */
  cancelDecryptMessage(msgId, cb) {
    const messageManager = this.decryptMessageManager;
    messageManager.rejectMsg(msgId);
    if (!cb || typeof cb !== 'function') {
      return;
    }
    cb(null, this.getState());
  }

  // eth_getEncryptionPublicKey methods

  /**
   * Called when a dapp uses the eth_getEncryptionPublicKey method.
   *
   * @param {Object} msgParams - The params of the message to sign & return to the Dapp.
   * @param {Object} req - (optional) the original request, containing the origin
   * Passed back to the requesting Dapp.
   */
  async newRequestEncryptionPublicKey(msgParams, req) {
    const address = msgParams;
    const keyring = await this.keyringController.getKeyringForAccount(address);

    switch (keyring.type) {
      case KEYRING_TYPES.LEDGER: {
        return new Promise((_, reject) => {
          reject(
            new Error('Ledger does not support eth_getEncryptionPublicKey.'),
          );
        });
      }

      case KEYRING_TYPES.TREZOR: {
        return new Promise((_, reject) => {
          reject(
            new Error('Trezor does not support eth_getEncryptionPublicKey.'),
          );
        });
      }

      case KEYRING_TYPES.LATTICE: {
        return new Promise((_, reject) => {
          reject(
            new Error('Lattice does not support eth_getEncryptionPublicKey.'),
          );
        });
      }

      case KEYRING_TYPES.QR: {
        return Promise.reject(
          new Error('QR hardware does not support eth_getEncryptionPublicKey.'),
        );
      }

      default: {
        const promise = this.encryptionPublicKeyManager.addUnapprovedMessageAsync(
          msgParams,
          req,
        );
        this.sendUpdate();
        this.opts.showUserConfirmation();
        return promise;
      }
    }
  }

  /**
   * Signifies a user's approval to receiving encryption public key in queue.
   * Triggers receiving, and the callback function from newUnsignedEncryptionPublicKey.
   *
   * @param {Object} msgParams - The params of the message to receive & return to the Dapp.
   * @returns {Promise<Object>} A full state update.
   */
  async encryptionPublicKey(msgParams) {
    log.info('MetaMaskController - encryptionPublicKey');
    const msgId = msgParams.metamaskId;
    // sets the status op the message to 'approved'
    // and removes the metamaskId for decryption
    try {
      const params = await this.encryptionPublicKeyManager.approveMessage(
        msgParams,
      );

      // EncryptionPublicKey message
      const publicKey = await this.keyringController.getEncryptionPublicKey(
        params.data,
      );

      // tells the listener that the message has been processed
      // and can be returned to the dapp
      this.encryptionPublicKeyManager.setMsgStatusReceived(msgId, publicKey);
    } catch (error) {
      log.info(
        'MetaMaskController - eth_getEncryptionPublicKey failed.',
        error,
      );
      this.encryptionPublicKeyManager.errorMessage(msgId, error);
    }
    return this.getState();
  }

  /**
   * Used to cancel a eth_getEncryptionPublicKey type message.
   * @param {string} msgId - The ID of the message to cancel.
   * @param {Function} cb - The callback function called with a full state update.
   */
  cancelEncryptionPublicKey(msgId, cb) {
    const messageManager = this.encryptionPublicKeyManager;
    messageManager.rejectMsg(msgId);
    if (!cb || typeof cb !== 'function') {
      return;
    }
    cb(null, this.getState());
  }

  // eth_signTypedData methods

  /**
   * Called when a dapp uses the eth_signTypedData method, per EIP 712.
   *
   * @param {Object} msgParams - The params passed to eth_signTypedData.
   * @param {Function} cb - The callback function, called with the signature.
   */
  newUnsignedTypedMessage(msgParams, req, version) {
    const promise = this.typedMessageManager.addUnapprovedMessageAsync(
      msgParams,
      req,
      version,
    );
    this.sendUpdate();
    this.opts.showUserConfirmation();
    return promise;
  }

  /**
   * The method for a user approving a call to eth_signTypedData, per EIP 712.
   * Triggers the callback in newUnsignedTypedMessage.
   *
   * @param {Object} msgParams - The params passed to eth_signTypedData.
   * @returns {Object} Full state update.
   */
  async signTypedMessage(msgParams) {
    log.info('MetaMaskController - eth_signTypedData');
    const msgId = msgParams.metamaskId;
    const { version } = msgParams;
    try {
      const cleanMsgParams = await this.typedMessageManager.approveMessage(
        msgParams,
      );

      // For some reason every version after V1 used stringified params.
      if (version !== 'V1') {
        // But we don't have to require that. We can stop suggesting it now:
        if (typeof cleanMsgParams.data === 'string') {
          cleanMsgParams.data = JSON.parse(cleanMsgParams.data);
        }
      }

      const signature = await this.keyringController.signTypedMessage(
        cleanMsgParams,
        { version },
      );
      this.typedMessageManager.setMsgStatusSigned(msgId, signature);
      return this.getState();
    } catch (error) {
      log.info('MetaMaskController - eth_signTypedData failed.', error);
      this.typedMessageManager.errorMessage(msgId, error);
      throw error;
    }
  }

  /**
   * Used to cancel a eth_signTypedData type message.
   * @param {string} msgId - The ID of the message to cancel.
   * @param {Function} cb - The callback function called with a full state update.
   */
  cancelTypedMessage(msgId, cb) {
    const messageManager = this.typedMessageManager;
    messageManager.rejectMsg(msgId);
    if (!cb || typeof cb !== 'function') {
      return;
    }
    cb(null, this.getState());
  }

  /**
   * Method to return a boolean if the keyring for the currently selected
   * account is a ledger or trezor keyring.
   * TODO: remove this method when Ledger and Trezor release their supported
   * client utilities for EIP-1559
   * @returns {boolean} true if the keyring type supports EIP-1559
   */
  async getCurrentAccountEIP1559Compatibility(fromAddress) {
    const address =
      fromAddress || this.preferencesController.getSelectedAddress();
    const keyring = await this.keyringController.getKeyringForAccount(address);
    if (keyring.type === KEYRING_TYPES.TREZOR) {
      const model = keyring.getModel();
      return model === 'T';
    }
    return true;
  }

  //=============================================================================
  // END (VAULT / KEYRING RELATED METHODS)
  //=============================================================================

  /**
   * Allows a user to attempt to cancel a previously submitted transaction
   * by creating a new transaction.
   * @param {number} originalTxId - the id of the txMeta that you want to
   *  attempt to cancel
   * @param {import(
   *  './controllers/transactions'
   * ).CustomGasSettings} [customGasSettings] - overrides to use for gas params
   *  instead of allowing this method to generate them
   * @returns {Object} MetaMask state
   */
  async createCancelTransaction(
    originalTxId,
    customGasSettings,
    newTxMetaProps,
  ) {
    await this.txController.createCancelTransaction(
      originalTxId,
      customGasSettings,
      newTxMetaProps,
    );
    const state = await this.getState();
    return state;
  }

  /**
   * Allows a user to attempt to speed up a previously submitted transaction
   * by creating a new transaction.
   * @param {number} originalTxId - the id of the txMeta that you want to
   *  attempt to speed up
   * @param {import(
   *  './controllers/transactions'
   * ).CustomGasSettings} [customGasSettings] - overrides to use for gas params
   *  instead of allowing this method to generate them
   * @returns {Object} MetaMask state
   */
  async createSpeedUpTransaction(
    originalTxId,
    customGasSettings,
    newTxMetaProps,
  ) {
    await this.txController.createSpeedUpTransaction(
      originalTxId,
      customGasSettings,
      newTxMetaProps,
    );
    const state = await this.getState();
    return state;
  }

  estimateGas(estimateGasParams) {
    return new Promise((resolve, reject) => {
      return this.txController.txGasUtil.query.estimateGas(
        estimateGasParams,
        (err, res) => {
          if (err) {
            return reject(err);
          }

          return resolve(res.toString(16));
        },
      );
    });
  }

  //=============================================================================
  // PASSWORD MANAGEMENT
  //=============================================================================

  /**
   * Allows a user to begin the seed phrase recovery process.
   * @param {Function} cb - A callback function called when complete.
   */
  markPasswordForgotten(cb) {
    this.preferencesController.setPasswordForgotten(true);
    this.sendUpdate();
    cb();
  }

  /**
   * Allows a user to end the seed phrase recovery process.
   * @param {Function} cb - A callback function called when complete.
   */
  unMarkPasswordForgotten(cb) {
    this.preferencesController.setPasswordForgotten(false);
    this.sendUpdate();
    cb();
  }

  //=============================================================================
  // SETUP
  //=============================================================================

  /**
   * A runtime.MessageSender object, as provided by the browser:
   * @see https://developer.mozilla.org/en-US/docs/Mozilla/Add-ons/WebExtensions/API/runtime/MessageSender
   * @typedef {Object} MessageSender
   */

  /**
   * Used to create a multiplexed stream for connecting to an untrusted context
   * like a Dapp or other extension.
   * @param {*} connectionStream - The Duplex stream to connect to.
   * @param {MessageSender} sender - The sender of the messages on this stream
   */
  setupUntrustedCommunication(connectionStream, sender) {
    const { usePhishDetect } = this.preferencesController.store.getState();
    const { hostname } = new URL(sender.url);
    // Check if new connection is blocked if phishing detection is on
    if (usePhishDetect && this.phishingController.test(hostname)) {
      log.debug('MetaMask - sending phishing warning for', hostname);
      this.sendPhishingWarning(connectionStream, hostname);
      return;
    }

    // setup multiplexing
    const mux = setupMultiplex(connectionStream);

    // messages between inpage and background
    this.setupProviderConnection(mux.createStream('metamask-provider'), sender);

    // TODO:LegacyProvider: Delete
    // legacy streams
    this.setupPublicConfig(mux.createStream('publicConfig'));
  }

  /**
   * Used to create a multiplexed stream for connecting to a trusted context,
   * like our own user interfaces, which have the provider APIs, but also
   * receive the exported API from this controller, which includes trusted
   * functions, like the ability to approve transactions or sign messages.
   *
   * @param {*} connectionStream - The duplex stream to connect to.
   * @param {MessageSender} sender - The sender of the messages on this stream
   */
  setupTrustedCommunication(connectionStream, sender) {
    // setup multiplexing
    const mux = setupMultiplex(connectionStream);
    // connect features
    this.setupControllerConnection(mux.createStream('controller'));
    this.setupProviderConnection(mux.createStream('provider'), sender, true);
  }

  /**
   * Called when we detect a suspicious domain. Requests the browser redirects
   * to our anti-phishing page.
   *
   * @private
   * @param {*} connectionStream - The duplex stream to the per-page script,
   * for sending the reload attempt to.
   * @param {string} hostname - The hostname that triggered the suspicion.
   */
  sendPhishingWarning(connectionStream, hostname) {
    const mux = setupMultiplex(connectionStream);
    const phishingStream = mux.createStream('phishing');
    phishingStream.write({ hostname });
  }

  /**
   * A method for providing our API over a stream using JSON-RPC.
   * @param {*} outStream - The stream to provide our API over.
   */
  setupControllerConnection(outStream) {
    const api = this.getApi();

    // report new active controller connection
    this.activeControllerConnections += 1;
    this.emit('controllerConnectionChanged', this.activeControllerConnections);

    // set up postStream transport
    outStream.on('data', createMetaRPCHandler(api, outStream));
    const handleUpdate = (update) => {
      if (outStream._writableState.ended) {
        return;
      }
      // send notification to client-side
      outStream.write({
        jsonrpc: '2.0',
        method: 'sendUpdate',
        params: [update],
      });
    };
    this.on('update', handleUpdate);
    outStream.on('end', () => {
      this.activeControllerConnections -= 1;
      this.emit(
        'controllerConnectionChanged',
        this.activeControllerConnections,
      );
      this.removeListener('update', handleUpdate);
    });
  }

  /**
   * A method for serving our ethereum provider over a given stream.
   * @param {*} outStream - The stream to provide over.
   * @param {MessageSender} sender - The sender of the messages on this stream
   * @param {boolean} isInternal - True if this is a connection with an internal process
   */
  setupProviderConnection(outStream, sender, isInternal) {
    const origin = isInternal ? 'metamask' : new URL(sender.url).origin;
    let extensionId;
    if (sender.id !== this.extension.runtime.id) {
      extensionId = sender.id;
    }
    let tabId;
    if (sender.tab && sender.tab.id) {
      tabId = sender.tab.id;
    }

    const engine = this.setupProviderEngine({
      origin,
      location: sender.url,
      extensionId,
      tabId,
      isInternal,
    });

    // setup connection
    const providerStream = createEngineStream({ engine });

    const connectionId = this.addConnection(origin, { engine });

    pump(outStream, providerStream, outStream, (err) => {
      // handle any middleware cleanup
      engine._middleware.forEach((mid) => {
        if (mid.destroy && typeof mid.destroy === 'function') {
          mid.destroy();
        }
      });
      connectionId && this.removeConnection(origin, connectionId);
      if (err) {
        log.error(err);
      }
    });
  }

  /**
   * A method for creating a provider that is safely restricted for the requesting domain.
   * @param {Object} options - Provider engine options
   * @param {string} options.origin - The origin of the sender
   * @param {string} options.location - The full URL of the sender
   * @param {extensionId} [options.extensionId] - The extension ID of the sender, if the sender is an external extension
   * @param {tabId} [options.tabId] - The tab ID of the sender - if the sender is within a tab
   * @param {boolean} [options.isInternal] - True if called for a connection to an internal process
   **/
  setupProviderEngine({
    origin,
    location,
    extensionId,
    tabId,
    isInternal = false,
  }) {
    // setup json rpc engine stack
    const engine = new JsonRpcEngine();
    const { provider, blockTracker } = this;

    // create filter polyfill middleware
    const filterMiddleware = createFilterMiddleware({ provider, blockTracker });

    // create subscription polyfill middleware
    const subscriptionManager = createSubscriptionManager({
      provider,
      blockTracker,
    });
    subscriptionManager.events.on('notification', (message) =>
      engine.emit('notification', message),
    );

    // append origin to each request
    engine.push(createOriginMiddleware({ origin }));
    // append tabId to each request if it exists
    if (tabId) {
      engine.push(createTabIdMiddleware({ tabId }));
    }
    // logging
    engine.push(createLoggerMiddleware({ origin }));
    engine.push(
      createOnboardingMiddleware({
        location,
        registerOnboarding: this.onboardingController.registerOnboarding,
      }),
    );
    engine.push(
      createMethodMiddleware({
        origin,
        getProviderState: this.getProviderState.bind(this),
        sendMetrics: this.metaMetricsController.trackEvent.bind(
          this.metaMetricsController,
        ),
        handleWatchAssetRequest: this.tokensController.watchAsset.bind(
          this.tokensController,
        ),
        getWeb3ShimUsageState: this.alertController.getWeb3ShimUsageState.bind(
          this.alertController,
        ),
        setWeb3ShimUsageRecorded: this.alertController.setWeb3ShimUsageRecorded.bind(
          this.alertController,
        ),
        findCustomRpcBy: this.findCustomRpcBy.bind(this),
        getCurrentChainId: this.networkController.getCurrentChainId.bind(
          this.networkController,
        ),
        requestUserApproval: this.approvalController.addAndShowApprovalRequest.bind(
          this.approvalController,
        ),
        updateRpcTarget: ({ rpcUrl, chainId, ticker, nickname }) => {
          this.networkController.setRpcTarget(
            rpcUrl,
            chainId,
            ticker,
            nickname,
          );
        },
        setProviderType: this.networkController.setProviderType.bind(
          this.networkController,
        ),
        addCustomRpc: async ({
          chainId,
          blockExplorerUrl,
          ticker,
          chainName,
          rpcUrl,
        } = {}) => {
          await this.preferencesController.addToFrequentRpcList(
            rpcUrl,
            chainId,
            ticker,
            chainName,
            {
              blockExplorerUrl,
            },
          );
        },
      }),
    );
    // filter and subscription polyfills
    engine.push(filterMiddleware);
    engine.push(subscriptionManager.middleware);
    if (!isInternal) {
      // permissions
      engine.push(
        this.permissionsController.createMiddleware({ origin, extensionId }),
      );
    }
    // forward to metamask primary provider
    engine.push(providerAsMiddleware(provider));
    return engine;
  }

  /**
   * TODO:LegacyProvider: Delete
   * A method for providing our public config info over a stream.
   * This includes info we like to be synchronous if possible, like
   * the current selected account, and network ID.
   *
   * Since synchronous methods have been deprecated in web3,
   * this is a good candidate for deprecation.
   *
   * @param {*} outStream - The stream to provide public config over.
   */
  setupPublicConfig(outStream) {
    const configStream = storeAsStream(this.publicConfigStore);

    pump(configStream, outStream, (err) => {
      configStream.destroy();
      if (err) {
        log.error(err);
      }
    });
  }

  /**
   * Adds a reference to a connection by origin. Ignores the 'metamask' origin.
   * Caller must ensure that the returned id is stored such that the reference
   * can be deleted later.
   *
   * @param {string} origin - The connection's origin string.
   * @param {Object} options - Data associated with the connection
   * @param {Object} options.engine - The connection's JSON Rpc Engine
   * @returns {string} The connection's id (so that it can be deleted later)
   */
  addConnection(origin, { engine }) {
    if (origin === 'metamask') {
      return null;
    }

    if (!this.connections[origin]) {
      this.connections[origin] = {};
    }

    const id = nanoid();
    this.connections[origin][id] = {
      engine,
    };

    return id;
  }

  /**
   * Deletes a reference to a connection, by origin and id.
   * Ignores unknown origins.
   *
   * @param {string} origin - The connection's origin string.
   * @param {string} id - The connection's id, as returned from addConnection.
   */
  removeConnection(origin, id) {
    const connections = this.connections[origin];
    if (!connections) {
      return;
    }

    delete connections[id];

    if (Object.keys(connections).length === 0) {
      delete this.connections[origin];
    }
  }

  /**
   * Causes the RPC engines associated with the connections to the given origin
   * to emit a notification event with the given payload.
   *
   * The caller is responsible for ensuring that only permitted notifications
   * are sent.
   *
   * Ignores unknown origins.
   *
   * @param {string} origin - The connection's origin string.
   * @param {any} payload - The event payload.
   */
  notifyConnections(origin, payload) {
    const connections = this.connections[origin];

    if (connections) {
      Object.values(connections).forEach((conn) => {
        if (conn.engine) {
          conn.engine.emit('notification', payload);
        }
      });
    }
  }

  /**
   * Causes the RPC engines associated with all connections to emit a
   * notification event with the given payload.
   *
   * If the "payload" parameter is a function, the payload for each connection
   * will be the return value of that function called with the connection's
   * origin.
   *
   * The caller is responsible for ensuring that only permitted notifications
   * are sent.
   *
   * @param {any} payload - The event payload, or payload getter function.
   */
  notifyAllConnections(payload) {
    const getPayload =
      typeof payload === 'function'
        ? (origin) => payload(origin)
        : () => payload;

    Object.keys(this.connections).forEach((origin) => {
      Object.values(this.connections[origin]).forEach(async (conn) => {
        if (conn.engine) {
          conn.engine.emit('notification', await getPayload(origin));
        }
      });
    });
  }

  // handlers

  /**
   * Handle a KeyringController update
   * @param {Object} state - the KC state
   * @returns {Promise<void>}
   * @private
   */
  async _onKeyringControllerUpdate(state) {
    const { keyrings } = state;
    const addresses = keyrings.reduce(
      (acc, { accounts }) => acc.concat(accounts),
      [],
    );

    if (!addresses.length) {
      return;
    }

    // Ensure preferences + identities controller know about all addresses
    this.preferencesController.syncAddresses(addresses);
    this.accountTracker.syncWithAddresses(addresses);
  }

  /**
   * Handle global unlock, triggered by KeyringController unlock.
   * Notifies all connections that the extension is unlocked.
   */
  _onUnlock() {
    this.notifyAllConnections(async (origin) => {
      return {
        method: NOTIFICATION_NAMES.unlockStateChanged,
        params: {
          isUnlocked: true,
          accounts: await this.permissionsController.getAccounts(origin),
        },
      };
    });
    this.emit('unlock');
  }

  /**
   * Handle global lock, triggered by KeyringController lock.
   * Notifies all connections that the extension is locked.
   */
  _onLock() {
    this.notifyAllConnections({
      method: NOTIFICATION_NAMES.unlockStateChanged,
      params: {
        isUnlocked: false,
      },
    });
    this.emit('lock');
  }

  /**
   * Handle memory state updates.
   * - Ensure isClientOpenAndUnlocked is updated
   * - Notifies all connections with the new provider network state
   *   - The external providers handle diffing the state
   */
  _onStateUpdate(newState) {
    this.isClientOpenAndUnlocked = newState.isUnlocked && this._isClientOpen;
    this.notifyAllConnections({
      method: NOTIFICATION_NAMES.chainChanged,
      params: this.getProviderNetworkState(newState),
    });
  }

  // misc

  /**
   * A method for emitting the full MetaMask state to all registered listeners.
   * @private
   */
  privateSendUpdate() {
    this.emit('update', this.getState());
  }

  /**
   * @returns {boolean} Whether the extension is unlocked.
   */
  isUnlocked() {
    return this.keyringController.memStore.getState().isUnlocked;
  }

  //=============================================================================
  // MISCELLANEOUS
  //=============================================================================

  /**
   * Returns the nonce that will be associated with a transaction once approved
   * @param {string} address - The hex string address for the transaction
   * @returns {Promise<number>}
   */
  async getPendingNonce(address) {
    const {
      nonceDetails,
      releaseLock,
    } = await this.txController.nonceTracker.getNonceLock(address);
    const pendingNonce = nonceDetails.params.highestSuggested;

    releaseLock();
    return pendingNonce;
  }

  /**
   * Returns the next nonce according to the nonce-tracker
   * @param {string} address - The hex string address for the transaction
   * @returns {Promise<number>}
   */
  async getNextNonce(address) {
    const nonceLock = await this.txController.nonceTracker.getNonceLock(
      address,
    );
    nonceLock.releaseLock();
    return nonceLock.nextNonce;
  }

  /**
   * Migrate address book state from old to new chainId.
   *
   * Address book state is keyed by the `networkStore` state from the network controller. This value is set to the
   * `networkId` for our built-in Infura networks, but it's set to the `chainId` for custom networks.
   * When this `chainId` value is changed for custom RPC endpoints, we need to migrate any contacts stored under the
   * old key to the new key.
   *
   * The `duplicate` parameter is used to specify that the contacts under the old key should not be removed. This is
   * useful in the case where two RPC endpoints shared the same set of contacts, and we're not sure which one each
   * contact belongs under. Duplicating the contacts under both keys is the only way to ensure they are not lost.
   *
   * @param {string} oldChainId - The old chainId
   * @param {string} newChainId - The new chainId
   * @param {boolean} [duplicate] - Whether to duplicate the addresses on both chainIds (default: false)
   */
  async migrateAddressBookState(oldChainId, newChainId, duplicate = false) {
    const { addressBook } = this.addressBookController.state;

    if (!addressBook[oldChainId]) {
      return;
    }

    for (const address of Object.keys(addressBook[oldChainId])) {
      const entry = addressBook[oldChainId][address];
      this.addressBookController.set(
        address,
        entry.name,
        newChainId,
        entry.memo,
      );
      if (!duplicate) {
        this.addressBookController.delete(oldChainId, address);
      }
    }
  }

  //=============================================================================
  // CONFIG
  //=============================================================================

  // Log blocks

  /**
   * A method for selecting a custom URL for an ethereum RPC provider and updating it
   * @param {string} rpcUrl - A URL for a valid Ethereum RPC API.
   * @param {string} chainId - The chainId of the selected network.
   * @param {string} ticker - The ticker symbol of the selected network.
   * @param {string} [nickname] - Nickname of the selected network.
   * @param {Object} [rpcPrefs] - RPC preferences.
   * @param {string} [rpcPrefs.blockExplorerUrl] - URL of block explorer for the chain.
   * @returns {Promise<String>} - The RPC Target URL confirmed.
   */
  async updateAndSetCustomRpc(
    rpcUrl,
    chainId,
    ticker = 'ETH',
    nickname,
    rpcPrefs,
  ) {
    this.networkController.setRpcTarget(
      rpcUrl,
      chainId,
      ticker,
      nickname,
      rpcPrefs,
    );
    await this.preferencesController.updateRpc({
      rpcUrl,
      chainId,
      ticker,
      nickname,
      rpcPrefs,
    });
    return rpcUrl;
  }

  /**
   * A method for selecting a custom URL for an ethereum RPC provider.
   * @param {string} rpcUrl - A URL for a valid Ethereum RPC API.
   * @param {string} chainId - The chainId of the selected network.
   * @param {string} ticker - The ticker symbol of the selected network.
   * @param {string} nickname - Optional nickname of the selected network.
   * @returns {Promise<String>} The RPC Target URL confirmed.
   */
  async setCustomRpc(
    rpcUrl,
    chainId,
    ticker = 'ETH',
    nickname = '',
    rpcPrefs = {},
  ) {
    const frequentRpcListDetail = this.preferencesController.getFrequentRpcListDetail();
    const rpcSettings = frequentRpcListDetail.find(
      (rpc) => rpcUrl === rpc.rpcUrl,
    );

    if (rpcSettings) {
      this.networkController.setRpcTarget(
        rpcSettings.rpcUrl,
        rpcSettings.chainId,
        rpcSettings.ticker,
        rpcSettings.nickname,
        rpcPrefs,
      );
    } else {
      this.networkController.setRpcTarget(
        rpcUrl,
        chainId,
        ticker,
        nickname,
        rpcPrefs,
      );
      await this.preferencesController.addToFrequentRpcList(
        rpcUrl,
        chainId,
        ticker,
        nickname,
        rpcPrefs,
      );
    }
    return rpcUrl;
  }

  /**
   * A method for deleting a selected custom URL.
   * @param {string} rpcUrl - A RPC URL to delete.
   */
  async delCustomRpc(rpcUrl) {
    await this.preferencesController.removeFromFrequentRpcList(rpcUrl);
  }

  /**
   * Returns the first RPC info object that matches at least one field of the
   * provided search criteria. Returns null if no match is found
   *
   * @param {Object} rpcInfo - The RPC endpoint properties and values to check.
   * @returns {Object} rpcInfo found in the frequentRpcList
   */
  findCustomRpcBy(rpcInfo) {
    const frequentRpcListDetail = this.preferencesController.getFrequentRpcListDetail();
    for (const existingRpcInfo of frequentRpcListDetail) {
      for (const key of Object.keys(rpcInfo)) {
        if (existingRpcInfo[key] === rpcInfo[key]) {
          return existingRpcInfo;
        }
      }
    }
    return null;
  }

  async initializeThreeBox() {
    await this.threeBoxController.init();
  }

  /**
   * Sets whether or not to use the blockie identicon format.
   * @param {boolean} val - True for bockie, false for jazzicon.
   * @param {Function} cb - A callback function called when complete.
   */
  setUseBlockie(val, cb) {
    try {
      this.preferencesController.setUseBlockie(val);
      cb(null);
      return;
    } catch (err) {
      cb(err);
      // eslint-disable-next-line no-useless-return
      return;
    }
  }

  /**
   * Sets whether or not to use the nonce field.
   * @param {boolean} val - True for nonce field, false for not nonce field.
   * @param {Function} cb - A callback function called when complete.
   */
  setUseNonceField(val, cb) {
    try {
      this.preferencesController.setUseNonceField(val);
      cb(null);
      return;
    } catch (err) {
      cb(err);
      // eslint-disable-next-line no-useless-return
      return;
    }
  }

  /**
   * Sets whether or not to use phishing detection.
   * @param {boolean} val
   * @param {Function} cb
   */
  setUsePhishDetect(val, cb) {
    try {
      this.preferencesController.setUsePhishDetect(val);
      cb(null);
      return;
    } catch (err) {
      cb(err);
      // eslint-disable-next-line no-useless-return
      return;
    }
  }

  /**
   * Sets the IPFS gateway to use for ENS content resolution.
   * @param {string} val - the host of the gateway to set
   * @param {Function} cb - A callback function called when complete.
   */
  setIpfsGateway(val, cb) {
    try {
      this.preferencesController.setIpfsGateway(val);
      cb(null);
      return;
    } catch (err) {
      cb(err);
      // eslint-disable-next-line no-useless-return
      return;
    }
  }

  /**
   * Sets the Ledger Live preference to use for Ledger hardware wallet support
   * @param {bool} bool - the value representing if the users wants to use Ledger Live
   */
  async setLedgerTransportPreference(transportType) {
    const currentValue = this.preferencesController.getLedgerTransportPreference();
    const newValue = this.preferencesController.setLedgerTransportPreference(
      transportType,
    );

    const keyring = await this.getKeyringForDevice('ledger');
    if (keyring?.updateTransportMethod) {
      return keyring.updateTransportMethod(newValue).catch((e) => {
        // If there was an error updating the transport, we should
        // fall back to the original value
        this.preferencesController.setLedgerTransportPreference(currentValue);
        throw e;
      });
    }

    return undefined;
  }

  /**
   * Sets whether or not the user will have usage data tracked with MetaMetrics
   * @param {boolean} bool - True for users that wish to opt-in, false for users that wish to remain out.
   * @param {Function} cb - A callback function called when complete.
   */
  setParticipateInMetaMetrics(bool, cb) {
    try {
      const metaMetricsId = this.metaMetricsController.setParticipateInMetaMetrics(
        bool,
      );
      cb(null, metaMetricsId);
      return;
    } catch (err) {
      cb(err);
      // eslint-disable-next-line no-useless-return
      return;
    }
  }

  /**
   * A method for setting a user's current locale, affecting the language rendered.
   * @param {string} key - Locale identifier.
   * @param {Function} cb - A callback function called when complete.
   */
  setCurrentLocale(key, cb) {
    try {
      const direction = this.preferencesController.setCurrentLocale(key);
      cb(null, direction);
      return;
    } catch (err) {
      cb(err);
      // eslint-disable-next-line no-useless-return
      return;
    }
  }

  /**
   * A method for initializing storage the first time.
   * @param {Object} initState - The default state to initialize with.
   * @private
   */
  recordFirstTimeInfo(initState) {
    if (!('firstTimeInfo' in initState)) {
      const version = this.platform.getVersion();
      initState.firstTimeInfo = {
        version,
        date: Date.now(),
      };
    }
  }

  // TODO: Replace isClientOpen methods with `controllerConnectionChanged` events.
  /* eslint-disable accessor-pairs */
  /**
   * A method for recording whether the MetaMask user interface is open or not.
   * @param {boolean} open
   */
  set isClientOpen(open) {
    this._isClientOpen = open;
    this.detectTokensController.isOpen = open;
  }
  /* eslint-enable accessor-pairs */

  /**
   * A method that is called by the background when all instances of metamask are closed.
   * Currently used to stop polling in the gasFeeController.
   */
  onClientClosed() {
    try {
      this.gasFeeController.stopPolling();
      this.appStateController.clearPollingTokens();
    } catch (error) {
      console.error(error);
    }
  }

  /**
   * A method that is called by the background when a particular environment type is closed (fullscreen, popup, notification).
   * Currently used to stop polling in the gasFeeController for only that environement type
   */
  onEnvironmentTypeClosed(environmentType) {
    const appStatePollingTokenType =
      POLLING_TOKEN_ENVIRONMENT_TYPES[environmentType];
    const pollingTokensToDisconnect = this.appStateController.store.getState()[
      appStatePollingTokenType
    ];
    pollingTokensToDisconnect.forEach((pollingToken) => {
      this.gasFeeController.disconnectPoller(pollingToken);
      this.appStateController.removePollingToken(
        pollingToken,
        appStatePollingTokenType,
      );
    });
  }

  /**
   * Adds a domain to the PhishingController safelist
   * @param {string} hostname - the domain to safelist
   */
  safelistPhishingDomain(hostname) {
    return this.phishingController.bypass(hostname);
  }

  /**
   * Locks MetaMask
   */
  setLocked() {
    return this.keyringController.setLocked();
  }
}<|MERGE_RESOLUTION|>--- conflicted
+++ resolved
@@ -1046,8 +1046,6 @@
         preferencesController.setAdvancedGasFee,
         preferencesController,
       ),
-<<<<<<< HEAD
-=======
 
       // CollectiblesController
       addCollectible: nodeify(
@@ -1069,7 +1067,6 @@
         collectiblesController.removeCollectible,
         collectiblesController,
       ),
->>>>>>> 39d5afb3
 
       // AddressController
       setAddressBook: nodeify(
