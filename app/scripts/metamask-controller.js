--- conflicted
+++ resolved
@@ -198,14 +198,8 @@
   }
 
   newUnsignedTransaction (txParams, onTxDoneCb) {
-<<<<<<< HEAD
     const keyringController = this.keyringController
-
     const err = this.enforceTxValidations(txParams)
-=======
-    const idStore = this.idStore
-    let err = this.enforceTxValidations(txParams)
->>>>>>> 68d5b459
     if (err) return onTxDoneCb(err)
     keyringController.addUnconfirmedTransaction(txParams, onTxDoneCb, (err, txData) => {
       if (err) return onTxDoneCb(err)
