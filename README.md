--- conflicted
+++ resolved
@@ -1,8 +1,4 @@
-<<<<<<< HEAD
-# Aptos Browser Extension
-=======
 # Aptos Wallet Browser Extension
->>>>>>> 86084022
 
 **Experimental Software**
 
