# Changelog

## Current Master

<<<<<<< HEAD
- Add a check for when a tx is included in a block.
=======
## 2.14.1 2016-12-20

- Temporarily disable extension reload detection causing infinite reload bug.
- Implemented basic checking for valid RPC URIs.

## 2.14.0 2016-12-16

- Removed Morden testnet provider from provider menu.
- Add support for notices.
- Fix broken reload detection.
- Fix transaction forever cached-as-pending bug.

## 2.13.11 2016-11-23

>>>>>>> 73cdf0bf
- Add support for synchronous RPC method "eth_uninstallFilter".
- Forgotten password prompts now send users directly to seed word restoration.

## 2.13.10 2016-11-22

- Improve gas calculation logic.
- Default to Dapp-specified gas limits for transactions.
- Ropsten networks now properly point to the faucet when attempting to buy ether.
- Ropsten transactions now link to etherscan correctly.

## 2.13.9 2016-11-21

- Add support for the new, default Ropsten Test Network.
- Fix bug that would cause MetaMask to occasionally lose its StreamProvider connection and drop requests.
- Fix bug that would cause the Custom RPC menu item to not appear when Localhost 8545 was selected.
- Point ropsten faucet button to actual faucet.
- Phase out ethereumjs-util from our encryptor module.

## 2.13.8 2016-11-16

- Show a warning when a transaction fails during simulation.
- Fix bug where 20% of gas estimate was not being added properly.
- Render error messages in confirmation screen more gracefully.

## 2.13.7 2016-11-8

- Fix bug where gas estimate would sometimes be very high.
- Increased our gas estimate from 100k gas to 20% of estimate.
- Fix github link on info page to point at current repository.

## 2.13.6 2016-10-26

- Add a check for improper Transaction data.
- Inject up to date version of web3.js
- Now nicknaming new accounts "Account #" instead of "Wallet #" for clarity.
- Fix bug where custom provider selection could show duplicate items.
- Fix bug where connecting to a local morden node would make two providers appear selected.
- Fix bug that was sometimes preventing transactions from being sent.

## 2.13.5 2016-10-18

- Increase default max gas to `100000` over the RPC's `estimateGas` response.
- Fix bug where slow-loading dapps would sometimes trigger infinite reload loops.

## 2.13.4 2016-10-17

- Add custom transaction fee field to send form.
- Fix bug where web3 was being injected into XML files.
- Fix bug where changing network would not reload current Dapps.

## 2.13.3 2016-10-4

- Fix bug where log queries were filtered out.
- Decreased vault confirmation button font size to help some Linux users who could not see it.
- Made popup a little taller because it would sometimes cut off buttons.
- Fix bug where long account lists would get scrunched instead of scrolling.
- Add legal information to relevant pages.
- Rename UI elements to be more consistent with one another.
- Updated Terms of Service and Usage.
- Prompt users to re-agree to the Terms of Service when they are updated.

## 2.13.2 2016-10-4

- Fix bug where chosen FIAT exchange rate does no persist when switching networks
- Fix additional parameters that made MetaMask sometimes receive errors from Parity.
- Fix bug where invalid transactions would still open the MetaMask popup.
- Removed hex prefix from private key export, to increase compatibility with Geth, MyEtherWallet, and Jaxx.

## 2.13.1 2016-09-23

- Fix a bug with estimating gas on Parity
- Show loading indication when selecting ShapeShift as purchasing method.

## 2.13.0 2016-09-18

- Add Parity compatibility, fixing Geth dependency issues.
- Add a link to the transaction in history that goes to https://metamask.github.io/eth-tx-viz
too help visualize transactions and to where they are going.
- Show "Buy Ether" button and warning on tx confirmation when sender balance is insufficient

## 2.12.1 2016-09-14

- Fixed bug where if you send a transaction from within MetaMask extension the
popup notification opens up.
- Fixed bug where some tx errors would block subsequent txs until the plugin was refreshed.

## 2.12.0 2016-09-14

- Add a QR button to the Account detail screen
- Fixed bug where opening MetaMask could close a non-metamask popup.
- Fixed memory leak that caused occasional crashes.

## 2.11.1 2016-09-12

- Fix bug that prevented caches from being cleared in Opera.

## 2.11.0 2016-09-12

- Fix bug where pending transactions from Test net (or other networks) show up In Main net.
- Add fiat conversion values to more views.
- On fresh install, open a new tab with the MetaMask Introduction video. Does not open on update.
- Block negative values from transactions.
- Fixed a memory leak.
- MetaMask logo now renders as super lightweight SVG, improving compatibility and performance.
- Now showing loading indication during vault unlocking, to clarify behavior for users who are experience slow unlocks.
- Now only initially creates one wallet when restoring a vault, to reduce some users' confusion.

## 2.10.2 2016-09-02

- Fix bug where notification popup would not display.

## 2.10.1 2016-09-02

- Fix bug where provider menu did not allow switching to custom network from a custom network.
- Sending a transaction from within MetaMask no longer triggers a popup.
- The ability to build without livereload features (such as for production) can be enabled with the gulp --disableLiveReload flag.
- Fix Ethereum JSON RPC Filters bug.

## 2.10.0 2016-08-29

- Changed transaction approval from notifications system to popup system.
- Add a back button to locked screen to allow restoring vault from seed words when password is forgotten.
- Forms now retain their values even when closing the popup and reopening it.
- Fixed a spelling error in provider menu.

## 2.9.2 2016-08-24

- Fixed shortcut bug from preventing installation.

## 2.9.1 2016-08-24

- Added static image as fallback for when WebGL isn't supported.
- Transaction history now has a hard limit.
- Added info link on account screen that visits Etherscan.
- Fixed bug where a message signing request would be lost if the vault was locked.
- Added shortcut to open MetaMask (Ctrl+Alt+M or Cmd+Opt/Alt+M)
- Prevent API calls in  tests.
- Fixed bug where sign message confirmation would sometimes render blank.

## 2.9.0 2016-08-22

- Added ShapeShift to the transaction history
- Added affiliate key to Shapeshift requests
- Added feature to reflect current conversion rates of current vault balance.
- Modify balance display logic.

## 2.8.0 2016-08-15

- Integrate ShapeShift
- Add a form for Coinbase to specify amount to buy
- Fix various typos.
- Make dapp-metamask connection more reliable
- Remove Ethereum Classic from provider menu.

## 2.7.3 2016-07-29

- Fix bug where changing an account would not update in a live Dapp.

## 2.7.2 2016-07-29

- Add Ethereum Classic to provider menu
- Fix bug where host store would fail to receive updates.

## 2.7.1 2016-07-27

- Fix bug where web3 would sometimes not be injected in time for the application.
- Fixed bug where sometimes when opening the plugin, it would not fully open until closing and re-opening.
- Got most functionality working within Firefox (still working on review process before it can be available).
- Fixed menu dropdown bug introduced in Chrome 52.

## 2.7.0 2016-07-21

- Added a Warning screen about storing ETH
- Add buy Button!
- MetaMask now throws descriptive errors when apps try to use synchronous web3 methods.
- Removed firefox-specific line in manifest.

## 2.6.2 2016-07-20

- Fixed bug that would prevent the plugin from reopening on the first try after receiving a new transaction while locked.
- Fixed bug that would render 0 ETH as a non-exact amount.

## 2.6.1 2016-07-13

- Fix tool tips on Eth balance to show the 6 decimals
- Fix rendering of recipient SVG in tx approval notification.
- New vaults now generate only one wallet instead of three.
- Bumped version of web3 provider engine.
- Fixed bug where some lowercase or uppercase addresses were not being recognized as valid.
- Fixed bug where gas cost was misestimated on the tx confirmation view.

## 2.6.0 2016-07-11

- Fix formatting of ETH balance
- Fix formatting of account details.
- Use web3 minified dist for faster inject times
- Fix issue where dropdowns were not in front of icons.
- Update transaction approval styles.
- Align failed and successful transaction history text.
- Fix issue where large domain names and large transaction values would misalign the transaction history.
- Abbreviate ether balances on transaction details to maintain formatting.
- General code cleanup.

## 2.5.0 2016-06-29

- Implement new account design.
- Added a network indicator mark in dropdown menu
- Added network name next to network indicator
- Add copy transaction hash button to completed transaction list items.
- Unify wording for transaction approve/reject options on notifications and the extension.
- Fix bug where confirmation view would be shown twice.

## 2.4.5 2016-06-29

- Fixed bug where MetaMask interfered with PDF loading.
- Moved switch account icon into menu bar.
- Changed status shapes to be a yellow warning sign for failure and ellipsis for pending transactions.
- Now enforce 20 character limit on wallet names.
- Wallet titles are now properly truncated in transaction confirmation.
- Fix formatting on terms & conditions page.
- Now enforce 30 character limit on wallet names.
- Fix out-of-place positioning of pending transaction badges on wallet list.
- Change network status icons to reflect current design.

## 2.4.4 2016-06-23

- Update web3-stream-provider for batch payload bug fix

## 2.4.3 2016-06-23

- Remove redundant network option buttons from settings page
- Switch out font family Transat for Montserrat

## 2.4.2 2016-06-22

- Change out export icon for key.
- Unify copy to clipboard icon
- Fixed eth.sign behavior.
- Fix behavior of batched outbound transactions.

## 2.4.0 2016-06-20

- Clean up UI.
- Remove nonfunctional QR code button.
- Make network loading indicator clickable to select accessible network.
- Show more characters of addresses when space permits.
- Fixed bug when signing messages under 64 hex characters long.
- Add disclaimer view with placeholder text for first time users.

## 2.3.1 2016-06-09

- Style up the info page
- Cache identicon images to optimize for long lists of transactions.
- Fix out of gas errors

## 2.3.0 2016-06-06

- Show network status in title bar
- Added seed word recovery to config screen.
- Clicking network status indicator now reveals a provider menu.

## 2.2.0 2016-06-02

- Redesigned init, vault create, vault restore and seed confirmation screens.
- Added pending transactions to transaction list on account screen.
- Clicking a pending transaction takes you back to the transaction approval screen.
- Update provider-engine to fix intermittent out of gas errors.

## 2.1.0 2016-05-26

- Added copy address button to account list.
- Fixed back button on confirm transaction screen.
- Add indication of pending transactions to account list screen.
- Fixed bug where error warning was sometimes not cleared on view transition.
- Updated eth-lightwallet to fix a critical security issue.

## 2.0.0 2016-05-23

- UI Overhaul per Vlad Todirut's designs.
- Replaced identicons with jazzicons.
- Fixed glitchy transitions.
- Added support for capitalization-based address checksums.
- Send value is no longer limited by javascript number precision, and is always in ETH.
- Added ability to generate new accounts.
- Added ability to locally nickname accounts.

## 1.8.4 2016-05-13

- Point rpc servers to https endpoints.

## 1.8.3 2016-05-12

- Bumped web3 to 0.6.0
- Really fixed `eth_syncing` method response.

## 1.8.2 2016-05-11

- Fixed bug where send view would not load correctly the first time it was visited per account.
- Migrated all users to new scalable backend.
- Fixed `eth_syncing` method response.

## 1.8.1 2016-05-10

- Initial usage of scalable blockchain backend.
- Made official providers more easily configurable for us internally.

## 1.8.0 2016-05-10

- Add support for calls to `eth.sign`.
- Moved account exporting within subview of the account detail view.
- Added buttons to the account export process.
- Improved visual appearance of account detail transition where button heights would change.
- Restored back button to account detail view.
- Show transaction list always, never collapsed.
- Changing provider now reloads current Dapps
- Improved appearance of transaction list in account detail view.

## 1.7.0 2016-04-29

- Account detail view is now the primary view.
- The account detail view now has a "Change acct" button which shows the account list.
- Clicking accounts in the account list now both selects that account and displays that account's detail view.
- Selected account is now persisted between sessions, so the current account stays selected.
- Account icons are now "identicons" (deterministically generated from the address).
- Fixed link to Slack channel.
- Added a context guard for "define" to avoid UMD's exporting themselves to the wrong module system, fixing interference with some websites.
- Transaction list now only shows transactions for the current account.
- Transaction list now only shows transactions for the current network (mainnet, testnet, testrpc).
- Fixed transaction links to etherscan blockchain explorer.
- Fixed some UI transitions that had weird behavior.

## 1.6.0 2016-04-22

- Pending transactions are now persisted to localStorage and resume even after browser is closed.
- Completed transactions are now persisted and can be displayed via UI.
- Added transaction list to account detail view.
- Fix bug on config screen where current RPC address was always displayed wrong.
- Fixed bug where entering a decimal value when sending a transaction would result in sending the wrong amount.
- Add save button to custom RPC input field.
- Add quick-select button for RPC on `localhost:8545`.
- Improve config view styling.
- Users have been migrated from old test-net RPC to a newer test-net RPC.

## 1.5.1 2016-04-15

- Corrected text above account list. Selected account is visible to all sites, not just the current domain.
- Merged the UI codebase into the main plugin codebase for simpler maintenance.
- Fix Ether display rounding error. Now rendering to four decimal points.
- Fix some inpage synchronous methods
- Change account rendering to show four decimals and a leading zero.

## 1.5.0 2016-04-13

- Added ability to send ether.
- Fixed bugs related to using Javascript numbers, which lacked appropriate precision.
- Replaced Etherscan main-net provider with our own production RPC.

## 1.4.0 2016-04-08

- Removed extra entropy text field for simplified vault creation.
- Now supports exporting an account's private key.
- Unified button and input styles across the app.
- Removed some non-working placeholder UI until it works.
- Fix popup's web3 stream provider
- Temporarily deactivated fauceting indication because it would activate when restoring an empty account.

## 1.3.2 2016-04-04

 - When unlocking, first account is auto-selected.
 - When creating a first vault on the test-net, the first account is auto-funded.
 - Fixed some styling issues.

## 1.0.1-1.3.1

Many changes not logged. Hopefully beginning to log consistently now!

## 1.0.0

Made seed word restoring BIP44 compatible.

## 0.14.0

Added the ability to restore accounts from seed words.<|MERGE_RESOLUTION|>--- conflicted
+++ resolved
@@ -2,9 +2,8 @@
 
 ## Current Master
 
-<<<<<<< HEAD
 - Add a check for when a tx is included in a block.
-=======
+
 ## 2.14.1 2016-12-20
 
 - Temporarily disable extension reload detection causing infinite reload bug.
@@ -19,7 +18,6 @@
 
 ## 2.13.11 2016-11-23
 
->>>>>>> 73cdf0bf
 - Add support for synchronous RPC method "eth_uninstallFilter".
 - Forgotten password prompts now send users directly to seed word restoration.
 
