# Changelog

## Current Master

<<<<<<< HEAD
- Add a back button and and functionality to unlock screen so
that you can recover your vault from seed or create a new one
if you forget your password.
=======
- Changed transaction approval from notifications system to popup system.
- Forms now retain their values even when closing the popup and reopening it.

>>>>>>> 78f73038
## 2.9.2 2016-08-24

- Fixed shortcut bug from preventing installation.

## 2.9.1 2016-08-24

- Added static image as fallback for when WebGL isn't supported.
- Transaction history now has a hard limit.
- Added info link on account screen that visits Etherscan.
- Fixed bug where a message signing request would be lost if the vault was locked.
- Added shortcut to open MetaMask (Ctrl+Alt+M or Cmd+Opt/Alt+M)
- Prevent API calls in  tests.
- Fixed bug where sign message confirmation would sometimes render blank.

## 2.9.0 2016-08-22

- Added ShapeShift to the transaction history
- Added affiliate key to Shapeshift requests
- Added feature to reflect current conversion rates of current vault balance.
- Modify balance display logic.

## 2.8.0 2016-08-15

- Integrate ShapeShift
- Add a form for Coinbase to specify amount to buy
- Fix various typos.
- Make dapp-metamask connection more reliable
- Remove Ethereum Classic from provider menu.

## 2.7.3 2016-07-29

- Fix bug where changing an account would not update in a live Dapp.

## 2.7.2 2016-07-29

- Add Ethereum Classic to provider menu
- Fix bug where host store would fail to receive updates.

## 2.7.1 2016-07-27

- Fix bug where web3 would sometimes not be injected in time for the application.
- Fixed bug where sometimes when opening the plugin, it would not fully open until closing and re-opening.
- Got most functionality working within Firefox (still working on review process before it can be available).
- Fixed menu dropdown bug introduced in Chrome 52.

## 2.7.0 2016-07-21

- Added a Warning screen about storing ETH
- Add buy Button!
- MetaMask now throws descriptive errors when apps try to use synchronous web3 methods.
- Removed firefox-specific line in manifest.

## 2.6.2 2016-07-20

- Fixed bug that would prevent the plugin from reopening on the first try after receiving a new transaction while locked.
- Fixed bug that would render 0 ETH as a non-exact amount.

## 2.6.1 2016-07-13

- Fix tool tips on Eth balance to show the 6 decimals
- Fix rendering of recipient SVG in tx approval notification.
- New vaults now generate only one wallet instead of three.
- Bumped version of web3 provider engine.
- Fixed bug where some lowercase or uppercase addresses were not being recognized as valid.
- Fixed bug where gas cost was misestimated on the tx confirmation view.

## 2.6.0 2016-07-11

- Fix formatting of ETH balance
- Fix formatting of account details.
- Use web3 minified dist for faster inject times
- Fix issue where dropdowns were not in front of icons.
- Update transaction approval styles.
- Align failed and successful transaction history text.
- Fix issue where large domain names and large transaction values would misalign the transaction history.
- Abbreviate ether balances on transaction details to maintain formatting.
- General code cleanup.

## 2.5.0 2016-06-29

- Implement new account design.
- Added a network indicator mark in dropdown menu
- Added network name next to network indicator
- Add copy transaction hash button to completed transaction list items.
- Unify wording for transaction approve/reject options on notifications and the extension.
- Fix bug where confirmation view would be shown twice.

## 2.4.5 2016-06-29

- Fixed bug where MetaMask interfered with PDF loading.
- Moved switch account icon into menu bar.
- Changed status shapes to be a yellow warning sign for failure and ellipsis for pending transactions.
- Now enforce 20 character limit on wallet names.
- Wallet titles are now properly truncated in transaction confirmation.
- Fix formatting on terms & conditions page.
- Now enforce 30 character limit on wallet names.
- Fix out-of-place positioning of pending transaction badges on wallet list.
- Change network status icons to reflect current design.

## 2.4.4 2016-06-23

- Update web3-stream-provider for batch payload bug fix

## 2.4.3 2016-06-23

- Remove redundant network option buttons from settings page
- Switch out font family Transat for Montserrat

## 2.4.2 2016-06-22

- Change out export icon for key.
- Unify copy to clipboard icon
- Fixed eth.sign behavior.
- Fix behavior of batched outbound transactions.

## 2.4.0 2016-06-20

- Clean up UI.
- Remove nonfunctional QR code button.
- Make network loading indicator clickable to select accessible network.
- Show more characters of addresses when space permits.
- Fixed bug when signing messages under 64 hex characters long.
- Add disclaimer view with placeholder text for first time users.

## 2.3.1 2016-06-09

- Style up the info page
- Cache identicon images to optimize for long lists of transactions.
- Fix out of gas errors

## 2.3.0 2016-06-06

- Show network status in title bar
- Added seed word recovery to config screen.
- Clicking network status indicator now reveals a provider menu.

## 2.2.0 2016-06-02

- Redesigned init, vault create, vault restore and seed confirmation screens.
- Added pending transactions to transaction list on account screen.
- Clicking a pending transaction takes you back to the transaction approval screen.
- Update provider-engine to fix intermittent out of gas errors.

## 2.1.0 2016-05-26

- Added copy address button to account list.
- Fixed back button on confirm transaction screen.
- Add indication of pending transactions to account list screen.
- Fixed bug where error warning was sometimes not cleared on view transition.
- Updated eth-lightwallet to fix a critical security issue.

## 2.0.0 2016-05-23

- UI Overhaul per Vlad Todirut's designs.
- Replaced identicons with jazzicons.
- Fixed glitchy transitions.
- Added support for capitalization-based address checksums.
- Send value is no longer limited by javascript number precision, and is always in ETH.
- Added ability to generate new accounts.
- Added ability to locally nickname accounts.

## 1.8.4 2016-05-13

- Point rpc servers to https endpoints.

## 1.8.3 2016-05-12

- Bumped web3 to 0.6.0
- Really fixed `eth_syncing` method response.

## 1.8.2 2016-05-11

- Fixed bug where send view would not load correctly the first time it was visited per account.
- Migrated all users to new scalable backend.
- Fixed `eth_syncing` method response.

## 1.8.1 2016-05-10

- Initial usage of scalable blockchain backend.
- Made official providers more easily configurable for us internally.

## 1.8.0 2016-05-10

- Add support for calls to `eth.sign`.
- Moved account exporting within subview of the account detail view.
- Added buttons to the account export process.
- Improved visual appearance of account detail transition where button heights would change.
- Restored back button to account detail view.
- Show transaction list always, never collapsed.
- Changing provider now reloads current Dapps
- Improved appearance of transaction list in account detail view.

## 1.7.0 2016-04-29

- Account detail view is now the primary view.
- The account detail view now has a "Change acct" button which shows the account list.
- Clicking accounts in the account list now both selects that account and displays that account's detail view.
- Selected account is now persisted between sessions, so the current account stays selected.
- Account icons are now "identicons" (deterministically generated from the address).
- Fixed link to Slack channel.
- Added a context guard for "define" to avoid UMD's exporting themselves to the wrong module system, fixing interference with some websites.
- Transaction list now only shows transactions for the current account.
- Transaction list now only shows transactions for the current network (mainnet, testnet, testrpc).
- Fixed transaction links to etherscan blockchain explorer.
- Fixed some UI transitions that had weird behavior.

## 1.6.0 2016-04-22

- Pending transactions are now persisted to localStorage and resume even after browser is closed.
- Completed transactions are now persisted and can be displayed via UI.
- Added transaction list to account detail view.
- Fix bug on config screen where current RPC address was always displayed wrong.
- Fixed bug where entering a decimal value when sending a transaction would result in sending the wrong amount.
- Add save button to custom RPC input field.
- Add quick-select button for RPC on `localhost:8545`.
- Improve config view styling.
- Users have been migrated from old test-net RPC to a newer test-net RPC.

## 1.5.1 2016-04-15

- Corrected text above account list. Selected account is visible to all sites, not just the current domain.
- Merged the UI codebase into the main plugin codebase for simpler maintenance.
- Fix Ether display rounding error. Now rendering to four decimal points.
- Fix some inpage synchronous methods
- Change account rendering to show four decimals and a leading zero.

## 1.5.0 2016-04-13

- Added ability to send ether.
- Fixed bugs related to using Javascript numbers, which lacked appropriate precision.
- Replaced Etherscan main-net provider with our own production RPC.

## 1.4.0 2016-04-08

- Removed extra entropy text field for simplified vault creation.
- Now supports exporting an account's private key.
- Unified button and input styles across the app.
- Removed some non-working placeholder UI until it works.
- Fix popup's web3 stream provider
- Temporarily deactivated fauceting indication because it would activate when restoring an empty account.

## 1.3.2 2016-04-04

 - When unlocking, first account is auto-selected.
 - When creating a first vault on the test-net, the first account is auto-funded.
 - Fixed some styling issues.

## 1.0.1-1.3.1

Many changes not logged. Hopefully beginning to log consistently now!

## 1.0.0

Made seed word restoring BIP44 compatible.

## 0.14.0

Added the ability to restore accounts from seed words.<|MERGE_RESOLUTION|>--- conflicted
+++ resolved
@@ -2,15 +2,12 @@
 
 ## Current Master
 
-<<<<<<< HEAD
 - Add a back button and and functionality to unlock screen so
 that you can recover your vault from seed or create a new one
 if you forget your password.
-=======
 - Changed transaction approval from notifications system to popup system.
 - Forms now retain their values even when closing the popup and reopening it.
 
->>>>>>> 78f73038
 ## 2.9.2 2016-08-24
 
 - Fixed shortcut bug from preventing installation.
