--- conflicted
+++ resolved
@@ -2,15 +2,12 @@
 
 ## Current Master
 
-<<<<<<< HEAD
 - Fix bug that could cause MetaMask to lose all of its local data.
-=======
 ## 4.2.0 Tue Mar 06 2018
 
 - Replace "Loose" wording to "Imported".
 - Replace "Unlock" wording with "Log In".
 - Add Imported Account disclaimer.
->>>>>>> ca047b1e
 - Allow adding custom tokens to classic ui when balance is 0
 - Allow editing of symbol and decimal info when adding custom token in new-ui
 - NewUI shapeshift form can select all coins (not just BTC)
